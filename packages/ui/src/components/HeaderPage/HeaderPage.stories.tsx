/*
 * Copyright 2024 The Backstage Authors
 *
 * Licensed under the Apache License, Version 2.0 (the "License");
 * you may not use this file except in compliance with the License.
 * You may obtain a copy of the License at
 *
 *     http://www.apache.org/licenses/LICENSE-2.0
 *
 * Unless required by applicable law or agreed to in writing, software
 * distributed under the License is distributed on an "AS IS" BASIS,
 * WITHOUT WARRANTIES OR CONDITIONS OF ANY KIND, either express or implied.
 * See the License for the specific language governing permissions and
 * limitations under the License.
 */

import type { Meta, StoryFn, StoryObj } from '@storybook/react';
import { HeaderPage } from './HeaderPage';
import type { HeaderTab, HeaderMenuItem } from '../Header/types';
import { Button } from '../Button';
<<<<<<< HEAD
import { MemoryRouter } from 'react-router-dom';
=======
>>>>>>> dcf2c75c
import { Container } from '../Container';
import { Text } from '../Text';

const meta = {
  title: 'Components/HeaderPage',
  component: HeaderPage,
  parameters: {
    layout: 'fullscreen',
  },
} satisfies Meta<typeof HeaderPage>;

export default meta;
type Story = StoryObj<typeof meta>;

const withRouter = (Story: StoryFn) => (
  <MemoryRouter>
    <Story />
  </MemoryRouter>
);

const tabs: HeaderTab[] = [
  {
    id: 'overview',
    label: 'Overview',
  },
  {
    id: 'checks',
    label: 'Checks',
  },
  {
    id: 'tracks',
    label: 'Tracks',
  },
  {
    id: 'campaigns',
    label: 'Campaigns',
  },
  {
    id: 'integrations',
    label: 'Integrations',
  },
];

const menuItems: HeaderMenuItem[] = [
  {
    label: 'Settings',
    value: 'settings',
  },
  {
    label: 'Invite new members',
    value: 'invite-new-members',
  },
];

const withRouter = (Story: StoryFn) => (
  <MemoryRouter>
    <Story />
  </MemoryRouter>
);

// Extract layout decorator as a reusable constant
export const layoutDecorator = [
  (Story: StoryFn) => (
    <>
      <div
        style={{
          width: '250px',
          position: 'fixed',
          left: 'var(--sb-panel-left)',
          top: 'var(--sb-panel-top)',
          bottom: 'var(--sb-panel-bottom)',
<<<<<<< HEAD
          backgroundColor: 'var(--bui-bg-surface-1)',
=======
          backgroundColor: 'var(--sb-sidebar-bg)',
>>>>>>> dcf2c75c
          borderRadius: 'var(--sb-panel-radius)',
          border: 'var(--sb-sidebar-border)',
          borderRight: 'var(--sb-sidebar-border-right)',
          zIndex: 1,
        }}
      />
      <div
        style={{
<<<<<<< HEAD
          paddingInline: 'var(--sb-content-padding-inline)',
=======
          paddingLeft: 'var(--sb-content-padding-inline)',
>>>>>>> dcf2c75c
          minHeight: '200vh',
        }}
      >
        <Story />
        <Container>
          <Text>
            Lorem ipsum dolor sit amet consectetur adipisicing elit. Quisquam,
            quos.
          </Text>
        </Container>
      </div>
<<<<<<< HEAD
      <div
        style={{
          width: '250px',
          position: 'fixed',
          right: 'var(--sb-panel-right)',
          top: 'var(--sb-panel-top)',
          bottom: 'var(--sb-panel-bottom)',
          backgroundColor: 'var(--bui-bg-surface-1)',
          borderRadius: 'var(--sb-panel-radius)',
          border: 'var(--sb-options-border)',
          borderLeft: 'var(--sb-options-border-left)',
          zIndex: 1,
        }}
      />
=======
>>>>>>> dcf2c75c
    </>
  ),
  withRouter,
];

export const Default: Story = {
  args: {
    title: 'Header Page',
  },
};

export const WithTabs: Story = {
  args: {
    ...Default.args,
    tabs,
  },
  decorators: [withRouter],
};

export const WithMenuItems: Story = {
  args: {
    ...Default.args,
    menuItems,
  },
};

export const WithCustomActions: Story = {
  render: () => (
    <HeaderPage
      {...Default.args}
      menuItems={menuItems}
      customActions={<Button>Custom action</Button>}
    />
  ),
};

export const WithEverything: Story = {
  decorators: [withRouter],
  render: () => (
    <HeaderPage
      {...Default.args}
      menuItems={menuItems}
      tabs={tabs}
      customActions={<Button>Custom action</Button>}
    />
  ),
};

export const WithLayout: Story = {
  args: {
    ...WithEverything.args,
  },
<<<<<<< HEAD
  decorators: layoutDecorator,
  render: () => (
    <HeaderPage
      {...Default.args}
      menuItems={menuItems}
      tabs={tabs}
      customActions={<Button>Custom action</Button>}
    />
=======
  decorators: [withRouter, ...layoutDecorator],
  render: WithEverything.render,
};

export const WithTabsMatchingStrategies: Story = {
  args: {
    title: 'Route Matching Demo',
    tabs: [
      {
        id: 'home',
        label: 'Home',
        href: '/home',
      },
      {
        id: 'mentorship',
        label: 'Mentorship',
        href: '/mentorship',
        matchStrategy: 'prefix',
      },
      {
        id: 'catalog',
        label: 'Catalog',
        href: '/catalog',
        matchStrategy: 'prefix',
      },
      {
        id: 'settings',
        label: 'Settings',
        href: '/settings',
      },
    ],
  },
  render: args => (
    <MemoryRouter initialEntries={['/mentorship/events']}>
      <HeaderPage {...args} />
      <Container>
        <Text>
          <strong>Current URL:</strong> /mentorship/events
        </Text>
        <br />
        <Text>
          Notice how the "Mentorship" tab is active even though we're on a
          nested route. This is because it uses{' '}
          <code>matchStrategy="prefix"</code>.
        </Text>
        <br />
        <Text>
          • <strong>Home</strong>: exact matching (default) - not active
        </Text>
        <Text>
          • <strong>Mentorship</strong>: prefix matching - IS active (URL starts
          with /mentorship)
        </Text>
        <Text>
          • <strong>Catalog</strong>: prefix matching - not active
        </Text>
        <Text>
          • <strong>Settings</strong>: exact matching (default) - not active
        </Text>
      </Container>
    </MemoryRouter>
  ),
};

export const WithTabsExactMatching: Story = {
  args: {
    title: 'Exact Matching Demo',
    tabs: [
      {
        id: 'mentorship',
        label: 'Mentorship',
        href: '/mentorship',
      },
      {
        id: 'events',
        label: 'Events',
        href: '/mentorship/events',
      },
      {
        id: 'mentors',
        label: 'Mentors',
        href: '/mentorship/mentors',
      },
    ],
  },
  render: args => (
    <MemoryRouter initialEntries={['/mentorship/events']}>
      <HeaderPage {...args} />
      <Container>
        <Text>
          <strong>Current URL:</strong> /mentorship/events
        </Text>
        <br />
        <Text>
          With default exact matching, only the "Events" tab is active because
          it exactly matches the current URL. The "Mentorship" tab is not active
          even though the URL is under /mentorship.
        </Text>
      </Container>
    </MemoryRouter>
  ),
};

export const WithTabsPrefixMatchingDeep: Story = {
  args: {
    title: 'Deep Nesting Demo',
    tabs: [
      {
        id: 'catalog',
        label: 'Catalog',
        href: '/catalog',
        matchStrategy: 'prefix',
      },
      {
        id: 'users',
        label: 'Users',
        href: '/catalog/users',
        matchStrategy: 'prefix',
      },
      {
        id: 'components',
        label: 'Components',
        href: '/catalog/components',
        matchStrategy: 'prefix',
      },
    ],
  },
  render: args => (
    <MemoryRouter initialEntries={['/catalog/users/john/details']}>
      <HeaderPage {...args} />
      <Container>
        <Text>
          <strong>Current URL:</strong> /catalog/users/john/details
        </Text>
        <br />
        <Text>Both "Catalog" and "Users" tabs are active because:</Text>
        <Text>
          • <strong>Catalog</strong>: URL starts with /catalog
        </Text>
        <Text>
          • <strong>Users</strong>: URL starts with /catalog/users
        </Text>
        <Text>
          • <strong>Components</strong>: not active (URL doesn't start with
          /catalog/components)
        </Text>
        <br />
        <Text>
          This demonstrates how prefix matching works with deeply nested routes.
        </Text>
      </Container>
    </MemoryRouter>
>>>>>>> dcf2c75c
  ),
};<|MERGE_RESOLUTION|>--- conflicted
+++ resolved
@@ -14,14 +14,11 @@
  * limitations under the License.
  */
 
-import type { Meta, StoryFn, StoryObj } from '@storybook/react';
+import type { Meta, StoryObj, StoryFn } from '@storybook/react';
 import { HeaderPage } from './HeaderPage';
 import type { HeaderTab, HeaderMenuItem } from '../Header/types';
+import { MemoryRouter } from 'react-router-dom';
 import { Button } from '../Button';
-<<<<<<< HEAD
-import { MemoryRouter } from 'react-router-dom';
-=======
->>>>>>> dcf2c75c
 import { Container } from '../Container';
 import { Text } from '../Text';
 
@@ -36,54 +33,48 @@
 export default meta;
 type Story = StoryObj<typeof meta>;
 
+const tabs: HeaderTab[] = [
+  {
+    id: 'overview',
+    label: 'Overview',
+  },
+  {
+    id: 'checks',
+    label: 'Checks',
+  },
+  {
+    id: 'tracks',
+    label: 'Tracks',
+  },
+  {
+    id: 'campaigns',
+    label: 'Campaigns',
+  },
+  {
+    id: 'integrations',
+    label: 'Integrations',
+  },
+];
+
+const menuItems: HeaderMenuItem[] = [
+  {
+    label: 'Settings',
+    value: 'settings',
+  },
+  {
+    label: 'Invite new members',
+    value: 'invite-new-members',
+  },
+];
+
 const withRouter = (Story: StoryFn) => (
   <MemoryRouter>
     <Story />
   </MemoryRouter>
 );
 
-const tabs: HeaderTab[] = [
-  {
-    id: 'overview',
-    label: 'Overview',
-  },
-  {
-    id: 'checks',
-    label: 'Checks',
-  },
-  {
-    id: 'tracks',
-    label: 'Tracks',
-  },
-  {
-    id: 'campaigns',
-    label: 'Campaigns',
-  },
-  {
-    id: 'integrations',
-    label: 'Integrations',
-  },
-];
-
-const menuItems: HeaderMenuItem[] = [
-  {
-    label: 'Settings',
-    value: 'settings',
-  },
-  {
-    label: 'Invite new members',
-    value: 'invite-new-members',
-  },
-];
-
-const withRouter = (Story: StoryFn) => (
-  <MemoryRouter>
-    <Story />
-  </MemoryRouter>
-);
-
 // Extract layout decorator as a reusable constant
-export const layoutDecorator = [
+const layoutDecorator = [
   (Story: StoryFn) => (
     <>
       <div
@@ -93,11 +84,7 @@
           left: 'var(--sb-panel-left)',
           top: 'var(--sb-panel-top)',
           bottom: 'var(--sb-panel-bottom)',
-<<<<<<< HEAD
-          backgroundColor: 'var(--bui-bg-surface-1)',
-=======
           backgroundColor: 'var(--sb-sidebar-bg)',
->>>>>>> dcf2c75c
           borderRadius: 'var(--sb-panel-radius)',
           border: 'var(--sb-sidebar-border)',
           borderRight: 'var(--sb-sidebar-border-right)',
@@ -106,11 +93,7 @@
       />
       <div
         style={{
-<<<<<<< HEAD
-          paddingInline: 'var(--sb-content-padding-inline)',
-=======
           paddingLeft: 'var(--sb-content-padding-inline)',
->>>>>>> dcf2c75c
           minHeight: '200vh',
         }}
       >
@@ -122,26 +105,8 @@
           </Text>
         </Container>
       </div>
-<<<<<<< HEAD
-      <div
-        style={{
-          width: '250px',
-          position: 'fixed',
-          right: 'var(--sb-panel-right)',
-          top: 'var(--sb-panel-top)',
-          bottom: 'var(--sb-panel-bottom)',
-          backgroundColor: 'var(--bui-bg-surface-1)',
-          borderRadius: 'var(--sb-panel-radius)',
-          border: 'var(--sb-options-border)',
-          borderLeft: 'var(--sb-options-border-left)',
-          zIndex: 1,
-        }}
-      />
-=======
->>>>>>> dcf2c75c
     </>
   ),
-  withRouter,
 ];
 
 export const Default: Story = {
@@ -191,16 +156,6 @@
   args: {
     ...WithEverything.args,
   },
-<<<<<<< HEAD
-  decorators: layoutDecorator,
-  render: () => (
-    <HeaderPage
-      {...Default.args}
-      menuItems={menuItems}
-      tabs={tabs}
-      customActions={<Button>Custom action</Button>}
-    />
-=======
   decorators: [withRouter, ...layoutDecorator],
   render: WithEverything.render,
 };
@@ -353,6 +308,5 @@
         </Text>
       </Container>
     </MemoryRouter>
->>>>>>> dcf2c75c
   ),
 };