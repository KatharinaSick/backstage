--- conflicted
+++ resolved
@@ -1,7 +1,5 @@
 # @backstage/plugin-techdocs-addons-test-utils
 
-<<<<<<< HEAD
-=======
 ## 1.0.47-next.0
 
 ### Patch Changes
@@ -17,7 +15,6 @@
   - @backstage/plugin-search-react@1.8.7
   - @backstage/plugin-techdocs-react@1.2.15
 
->>>>>>> 66ce8958
 ## 1.0.46
 
 ### Patch Changes
