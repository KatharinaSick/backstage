# @backstage/plugin-scaffolder-backend

<<<<<<< HEAD
=======
## 1.32.0-next.0

### Minor Changes

- 75e4db4: add template-extensions scaffolder service endpoint

### Patch Changes

- 497d47a: Document the internal built-in filters, and ensure that the types are validated when using `createTemplateFilter` and `createTemplateGlobalFunction` from the `zod` schema.
- Updated dependencies
  - @backstage/backend-defaults@0.9.0-next.0
  - @backstage/plugin-scaffolder-backend-module-azure@0.2.8-next.0
  - @backstage/plugin-scaffolder-backend-module-bitbucket@0.3.9-next.0
  - @backstage/plugin-scaffolder-backend-module-github@0.6.2-next.0
  - @backstage/plugin-scaffolder-node@0.8.1-next.0
  - @backstage/plugin-scaffolder-backend-module-bitbucket-cloud@0.2.8-next.0
  - @backstage/plugin-auth-node@0.6.1
  - @backstage/plugin-permission-node@0.9.0
  - @backstage/backend-plugin-api@1.2.1
  - @backstage/catalog-client@1.9.1
  - @backstage/catalog-model@1.7.3
  - @backstage/config@1.3.2
  - @backstage/errors@1.2.7
  - @backstage/integration@1.16.2
  - @backstage/types@1.2.1
  - @backstage/plugin-bitbucket-cloud-common@0.2.28
  - @backstage/plugin-catalog-backend-module-scaffolder-entity-model@0.2.6
  - @backstage/plugin-catalog-node@1.16.1
  - @backstage/plugin-events-node@0.4.9
  - @backstage/plugin-permission-common@0.8.4
  - @backstage/plugin-scaffolder-backend-module-bitbucket-server@0.2.8-next.0
  - @backstage/plugin-scaffolder-backend-module-gerrit@0.2.8-next.0
  - @backstage/plugin-scaffolder-backend-module-gitea@0.2.8-next.0
  - @backstage/plugin-scaffolder-backend-module-gitlab@0.8.2-next.0
  - @backstage/plugin-scaffolder-common@1.5.10

>>>>>>> 66ce8958
## 1.31.0

### Minor Changes

- 36677bb: Support new `createTemplateAction` type, and convert `catalog:fetch` action to new way of defining actions.
- 2b1e50d: use CreatedTemplate[Filter|Global*] as canonical template extensions in scaffolder plugin

### Patch Changes

- e0b226b: build(deps): bump `esbuild` from 0.24.2 to 0.25.0
- 09cf038: Got rid of most `@backstage/backend-common` usages
- 4f8b5b6: Allow signing git commits using configured private PGP key in scaffolder
- 59dcf37: Fixed bug in fs:delete causing no files to be deleted on windows machines
- Updated dependencies
  - @backstage/plugin-scaffolder-backend-module-gitlab@0.8.1
  - @backstage/integration@1.16.2
  - @backstage/backend-defaults@0.8.2
  - @backstage/plugin-scaffolder-backend-module-bitbucket-cloud@0.2.7
  - @backstage/plugin-scaffolder-backend-module-github@0.6.1
  - @backstage/plugin-scaffolder-node@0.8.0
  - @backstage/plugin-permission-node@0.9.0
  - @backstage/plugin-auth-node@0.6.1
  - @backstage/plugin-scaffolder-common@1.5.10
  - @backstage/plugin-scaffolder-backend-module-bitbucket-server@0.2.7
  - @backstage/plugin-scaffolder-backend-module-bitbucket@0.3.8
  - @backstage/plugin-scaffolder-backend-module-gerrit@0.2.7
  - @backstage/plugin-scaffolder-backend-module-azure@0.2.7
  - @backstage/plugin-scaffolder-backend-module-gitea@0.2.7
  - @backstage/plugin-events-node@0.4.9
  - @backstage/backend-plugin-api@1.2.1
  - @backstage/catalog-client@1.9.1
  - @backstage/catalog-model@1.7.3
  - @backstage/config@1.3.2
  - @backstage/errors@1.2.7
  - @backstage/types@1.2.1
  - @backstage/plugin-bitbucket-cloud-common@0.2.28
  - @backstage/plugin-catalog-backend-module-scaffolder-entity-model@0.2.6
  - @backstage/plugin-catalog-node@1.16.1
  - @backstage/plugin-permission-common@0.8.4

## 1.31.0-next.2

### Minor Changes

- 36677bb: Support new `createTemplateAction` type, and convert `catalog:fetch` action to new way of defining actions.
- 2b1e50d: use CreatedTemplate[Filter|Global*] as canonical template extensions in scaffolder plugin

### Patch Changes

- e0b226b: build(deps): bump `esbuild` from 0.24.2 to 0.25.0
- 4f8b5b6: Allow signing git commits using configured private PGP key in scaffolder
- 59dcf37: Fixed bug in fs:delete causing no files to be deleted on windows machines
- Updated dependencies
  - @backstage/plugin-scaffolder-backend-module-gitlab@0.8.1-next.2
  - @backstage/plugin-scaffolder-backend-module-bitbucket-cloud@0.2.7-next.2
  - @backstage/plugin-scaffolder-node@0.8.0-next.2
  - @backstage/plugin-scaffolder-backend-module-github@0.6.1-next.2
  - @backstage/backend-defaults@0.8.2-next.2
  - @backstage/plugin-scaffolder-backend-module-bitbucket-server@0.2.7-next.2
  - @backstage/plugin-scaffolder-backend-module-bitbucket@0.3.8-next.2
  - @backstage/plugin-scaffolder-backend-module-gerrit@0.2.7-next.2
  - @backstage/plugin-scaffolder-backend-module-azure@0.2.7-next.2
  - @backstage/plugin-scaffolder-backend-module-gitea@0.2.7-next.2
  - @backstage/integration@1.16.2-next.0
  - @backstage/plugin-events-node@0.4.9-next.2
  - @backstage/backend-plugin-api@1.2.1-next.1
  - @backstage/catalog-client@1.9.1
  - @backstage/catalog-model@1.7.3
  - @backstage/config@1.3.2
  - @backstage/errors@1.2.7
  - @backstage/types@1.2.1
  - @backstage/plugin-auth-node@0.6.1-next.1
  - @backstage/plugin-bitbucket-cloud-common@0.2.28-next.0
  - @backstage/plugin-catalog-backend-module-scaffolder-entity-model@0.2.6-next.1
  - @backstage/plugin-catalog-node@1.16.1-next.1
  - @backstage/plugin-permission-common@0.8.4
  - @backstage/plugin-permission-node@0.8.9-next.1
  - @backstage/plugin-scaffolder-common@1.5.10-next.0

## 1.30.1-next.1

### Patch Changes

- 09cf038: Got rid of most `@backstage/backend-common` usages
- Updated dependencies
  - @backstage/plugin-auth-node@0.6.1-next.1
  - @backstage/plugin-scaffolder-backend-module-gitlab@0.8.1-next.1
  - @backstage/plugin-scaffolder-backend-module-github@0.6.1-next.1
  - @backstage/plugin-scaffolder-common@1.5.10-next.0
  - @backstage/plugin-scaffolder-node@0.7.1-next.1
  - @backstage/backend-defaults@0.8.2-next.1
  - @backstage/backend-plugin-api@1.2.1-next.1
  - @backstage/catalog-client@1.9.1
  - @backstage/catalog-model@1.7.3
  - @backstage/config@1.3.2
  - @backstage/errors@1.2.7
  - @backstage/integration@1.16.1
  - @backstage/types@1.2.1
  - @backstage/plugin-bitbucket-cloud-common@0.2.27
  - @backstage/plugin-catalog-backend-module-scaffolder-entity-model@0.2.6-next.1
  - @backstage/plugin-catalog-node@1.16.1-next.1
  - @backstage/plugin-events-node@0.4.9-next.1
  - @backstage/plugin-permission-common@0.8.4
  - @backstage/plugin-permission-node@0.8.9-next.1
  - @backstage/plugin-scaffolder-backend-module-azure@0.2.7-next.1
  - @backstage/plugin-scaffolder-backend-module-bitbucket@0.3.8-next.1
  - @backstage/plugin-scaffolder-backend-module-bitbucket-cloud@0.2.7-next.1
  - @backstage/plugin-scaffolder-backend-module-bitbucket-server@0.2.7-next.1
  - @backstage/plugin-scaffolder-backend-module-gerrit@0.2.7-next.1
  - @backstage/plugin-scaffolder-backend-module-gitea@0.2.7-next.1

## 1.30.1-next.0

### Patch Changes

- Updated dependencies
  - @backstage/backend-defaults@0.8.2-next.0
  - @backstage/plugin-permission-node@0.8.9-next.0
  - @backstage/plugin-auth-node@0.6.1-next.0
  - @backstage/backend-plugin-api@1.2.1-next.0
  - @backstage/plugin-catalog-node@1.16.1-next.0
  - @backstage/plugin-catalog-backend-module-scaffolder-entity-model@0.2.6-next.0
  - @backstage/plugin-events-node@0.4.9-next.0
  - @backstage/plugin-scaffolder-backend-module-bitbucket@0.3.8-next.0
  - @backstage/plugin-scaffolder-backend-module-bitbucket-cloud@0.2.7-next.0
  - @backstage/plugin-scaffolder-backend-module-bitbucket-server@0.2.7-next.0
  - @backstage/plugin-scaffolder-backend-module-gerrit@0.2.7-next.0
  - @backstage/plugin-scaffolder-backend-module-gitea@0.2.7-next.0
  - @backstage/plugin-scaffolder-backend-module-github@0.6.1-next.0
  - @backstage/plugin-scaffolder-backend-module-gitlab@0.8.1-next.0
  - @backstage/plugin-scaffolder-node@0.7.1-next.0
  - @backstage/plugin-scaffolder-backend-module-azure@0.2.7-next.0

## 1.30.0

### Minor Changes

- dc8dd4b: Added new `createTemplateFilter`, `createTemplateGlobalFunction`, `createTemplateGlobalValue` for template extensions.
- a4aa244: This change integrates the `auditor` service into the Scaffolder plugin.
- 3d6ef79: Support file globbing in fs:delete
- 91f3313: Added experimental flag for scaffolder to wait for running tasks to complete on shutdown

  Enabling the `EXPERIMENTAL_gracefulShutdown` flag in the scaffolder config will make the
  scaffolder block the shutdown process until all running tasks have completed. This is useful
  when there is a need to ensure that all tasks have completed before the scaffolder is shut down.

  Please note, that the `TaskWorker` `stop` method is now asynchronous and awaited for the
  tasks to complete when the experimental flag is enabled.

### Patch Changes

- 37ab712: Fixed an issue where invalid expressions or non-object values in `step.each` caused an error.
- 1e935f0: Added conditional rendering of `oneOf` output schemas on the Installed Actions page for scaffolder actions
- Updated dependencies
  - @backstage/plugin-permission-node@0.8.8
  - @backstage/plugin-scaffolder-backend-module-gitlab@0.8.0
  - @backstage/backend-defaults@0.8.0
  - @backstage/plugin-scaffolder-backend-module-github@0.6.0
  - @backstage/backend-plugin-api@1.2.0
  - @backstage/plugin-catalog-node@1.16.0
  - @backstage/plugin-auth-node@0.6.0
  - @backstage/plugin-scaffolder-node@0.7.0
  - @backstage/catalog-client@1.9.1
  - @backstage/catalog-model@1.7.3
  - @backstage/config@1.3.2
  - @backstage/errors@1.2.7
  - @backstage/integration@1.16.1
  - @backstage/types@1.2.1
  - @backstage/plugin-bitbucket-cloud-common@0.2.27
  - @backstage/plugin-catalog-backend-module-scaffolder-entity-model@0.2.5
  - @backstage/plugin-events-node@0.4.8
  - @backstage/plugin-permission-common@0.8.4
  - @backstage/plugin-scaffolder-backend-module-azure@0.2.6
  - @backstage/plugin-scaffolder-backend-module-bitbucket@0.3.7
  - @backstage/plugin-scaffolder-backend-module-bitbucket-cloud@0.2.6
  - @backstage/plugin-scaffolder-backend-module-bitbucket-server@0.2.6
  - @backstage/plugin-scaffolder-backend-module-gerrit@0.2.6
  - @backstage/plugin-scaffolder-backend-module-gitea@0.2.6
  - @backstage/plugin-scaffolder-common@1.5.9

## 1.30.0-next.3

### Minor Changes

- dc8dd4b: Added new `createTemplateFilter`, `createTemplateGlobalFunction`, `createTemplateGlobalValue` for template extensions.
- 3d6ef79: Support file globbing in fs:delete

### Patch Changes

- 1e935f0: Added conditional rendering of `oneOf` output schemas on the Installed Actions page for scaffolder actions
- Updated dependencies
  - @backstage/plugin-scaffolder-backend-module-github@0.6.0-next.2
  - @backstage/plugin-catalog-node@1.16.0-next.3
  - @backstage/plugin-permission-node@0.8.8-next.2
  - @backstage/plugin-scaffolder-node@0.7.0-next.2
  - @backstage/backend-defaults@0.8.0-next.3
  - @backstage/backend-plugin-api@1.2.0-next.2
  - @backstage/plugin-catalog-backend-module-scaffolder-entity-model@0.2.5-next.3
  - @backstage/plugin-auth-node@0.6.0-next.2
  - @backstage/plugin-events-node@0.4.8-next.2
  - @backstage/plugin-scaffolder-backend-module-bitbucket@0.3.7-next.2
  - @backstage/plugin-scaffolder-backend-module-bitbucket-cloud@0.2.6-next.2
  - @backstage/plugin-scaffolder-backend-module-bitbucket-server@0.2.6-next.2
  - @backstage/plugin-scaffolder-backend-module-gerrit@0.2.6-next.2
  - @backstage/plugin-scaffolder-backend-module-gitea@0.2.6-next.2
  - @backstage/plugin-scaffolder-backend-module-gitlab@0.8.0-next.3
  - @backstage/plugin-scaffolder-backend-module-azure@0.2.6-next.2
  - @backstage/catalog-client@1.9.1
  - @backstage/catalog-model@1.7.3
  - @backstage/config@1.3.2
  - @backstage/errors@1.2.7
  - @backstage/integration@1.16.1
  - @backstage/types@1.2.1
  - @backstage/plugin-bitbucket-cloud-common@0.2.27
  - @backstage/plugin-permission-common@0.8.4
  - @backstage/plugin-scaffolder-common@1.5.9

## 1.30.0-next.2

### Minor Changes

- 91f3313: Added experimental flag for scaffolder to wait for running tasks to complete on shutdown

  Enabling the `EXPERIMENTAL_gracefulShutdown` flag in the scaffolder config will make the
  scaffolder block the shutdown process until all running tasks have completed. This is useful
  when there is a need to ensure that all tasks have completed before the scaffolder is shut down.

  Please note, that the `TaskWorker` `stop` method is now asynchronous and awaited for the
  tasks to complete when the experimental flag is enabled.

### Patch Changes

- Updated dependencies
  - @backstage/plugin-scaffolder-backend-module-gitlab@0.8.0-next.2
  - @backstage/backend-plugin-api@1.2.0-next.1
  - @backstage/plugin-auth-node@0.6.0-next.1
  - @backstage/backend-defaults@0.8.0-next.2
  - @backstage/catalog-client@1.9.1
  - @backstage/catalog-model@1.7.3
  - @backstage/config@1.3.2
  - @backstage/errors@1.2.7
  - @backstage/integration@1.16.1
  - @backstage/types@1.2.1
  - @backstage/plugin-bitbucket-cloud-common@0.2.27
  - @backstage/plugin-catalog-backend-module-scaffolder-entity-model@0.2.5-next.2
  - @backstage/plugin-catalog-node@1.16.0-next.2
  - @backstage/plugin-events-node@0.4.8-next.1
  - @backstage/plugin-permission-common@0.8.4
  - @backstage/plugin-permission-node@0.8.8-next.1
  - @backstage/plugin-scaffolder-backend-module-azure@0.2.6-next.1
  - @backstage/plugin-scaffolder-backend-module-bitbucket@0.3.7-next.1
  - @backstage/plugin-scaffolder-backend-module-bitbucket-cloud@0.2.6-next.1
  - @backstage/plugin-scaffolder-backend-module-bitbucket-server@0.2.6-next.1
  - @backstage/plugin-scaffolder-backend-module-gerrit@0.2.6-next.1
  - @backstage/plugin-scaffolder-backend-module-gitea@0.2.6-next.1
  - @backstage/plugin-scaffolder-backend-module-github@0.5.6-next.1
  - @backstage/plugin-scaffolder-common@1.5.9
  - @backstage/plugin-scaffolder-node@0.7.0-next.1

## 1.30.0-next.1

### Patch Changes

- 37ab712: Fixed an issue where invalid expressions or non-object values in `step.each` caused an error.
- Updated dependencies
  - @backstage/plugin-scaffolder-backend-module-gitlab@0.8.0-next.1
  - @backstage/plugin-catalog-node@1.16.0-next.1
  - @backstage/backend-defaults@0.8.0-next.1
  - @backstage/backend-plugin-api@1.2.0-next.0
  - @backstage/catalog-client@1.9.1
  - @backstage/catalog-model@1.7.3
  - @backstage/config@1.3.2
  - @backstage/errors@1.2.7
  - @backstage/integration@1.16.1
  - @backstage/types@1.2.1
  - @backstage/plugin-auth-node@0.5.7-next.0
  - @backstage/plugin-bitbucket-cloud-common@0.2.27
  - @backstage/plugin-catalog-backend-module-scaffolder-entity-model@0.2.5-next.1
  - @backstage/plugin-events-node@0.4.8-next.0
  - @backstage/plugin-permission-common@0.8.4
  - @backstage/plugin-permission-node@0.8.8-next.0
  - @backstage/plugin-scaffolder-backend-module-azure@0.2.6-next.0
  - @backstage/plugin-scaffolder-backend-module-bitbucket@0.3.7-next.0
  - @backstage/plugin-scaffolder-backend-module-bitbucket-cloud@0.2.6-next.0
  - @backstage/plugin-scaffolder-backend-module-bitbucket-server@0.2.6-next.0
  - @backstage/plugin-scaffolder-backend-module-gerrit@0.2.6-next.0
  - @backstage/plugin-scaffolder-backend-module-gitea@0.2.6-next.0
  - @backstage/plugin-scaffolder-backend-module-github@0.5.6-next.0
  - @backstage/plugin-scaffolder-common@1.5.9
  - @backstage/plugin-scaffolder-node@0.7.0-next.0

## 1.30.0-next.0

### Minor Changes

- a4aa244: This change integrates the `auditor` service into the Scaffolder plugin.

### Patch Changes

- Updated dependencies
  - @backstage/plugin-permission-node@0.8.8-next.0
  - @backstage/backend-defaults@0.8.0-next.0
  - @backstage/plugin-catalog-node@1.15.2-next.0
  - @backstage/backend-plugin-api@1.2.0-next.0
  - @backstage/plugin-scaffolder-node@0.7.0-next.0
  - @backstage/catalog-client@1.9.1
  - @backstage/catalog-model@1.7.3
  - @backstage/config@1.3.2
  - @backstage/errors@1.2.7
  - @backstage/integration@1.16.1
  - @backstage/types@1.2.1
  - @backstage/plugin-auth-node@0.5.7-next.0
  - @backstage/plugin-bitbucket-cloud-common@0.2.27
  - @backstage/plugin-catalog-backend-module-scaffolder-entity-model@0.2.5-next.0
  - @backstage/plugin-events-node@0.4.8-next.0
  - @backstage/plugin-permission-common@0.8.4
  - @backstage/plugin-scaffolder-backend-module-azure@0.2.6-next.0
  - @backstage/plugin-scaffolder-backend-module-bitbucket@0.3.7-next.0
  - @backstage/plugin-scaffolder-backend-module-bitbucket-cloud@0.2.6-next.0
  - @backstage/plugin-scaffolder-backend-module-bitbucket-server@0.2.6-next.0
  - @backstage/plugin-scaffolder-backend-module-gerrit@0.2.6-next.0
  - @backstage/plugin-scaffolder-backend-module-gitea@0.2.6-next.0
  - @backstage/plugin-scaffolder-backend-module-github@0.5.6-next.0
  - @backstage/plugin-scaffolder-backend-module-gitlab@0.7.2-next.0
  - @backstage/plugin-scaffolder-common@1.5.9

## 1.29.0

### Minor Changes

- 5d9e5c8: Added the ability to use `${{ context.task.id }}` in nunjucks templating, as well as `ctx.task.id` in actions to get the current task ID.

### Patch Changes

- 8379bf4: Remove usages of `PluginDatabaseManager` and `PluginEndpointDiscovery` and replace with their equivalent service types
- Updated dependencies
  - @backstage/plugin-scaffolder-backend-module-github@0.5.5
  - @backstage/backend-defaults@0.7.0
  - @backstage/plugin-scaffolder-node@0.6.3
  - @backstage/types@1.2.1
  - @backstage/plugin-scaffolder-backend-module-gitlab@0.7.1
  - @backstage/plugin-permission-node@0.8.7
  - @backstage/plugin-auth-node@0.5.6
  - @backstage/integration@1.16.1
  - @backstage/backend-plugin-api@1.1.1
  - @backstage/catalog-client@1.9.1
  - @backstage/catalog-model@1.7.3
  - @backstage/config@1.3.2
  - @backstage/errors@1.2.7
  - @backstage/plugin-bitbucket-cloud-common@0.2.27
  - @backstage/plugin-catalog-backend-module-scaffolder-entity-model@0.2.4
  - @backstage/plugin-catalog-node@1.15.1
  - @backstage/plugin-events-node@0.4.7
  - @backstage/plugin-permission-common@0.8.4
  - @backstage/plugin-scaffolder-backend-module-azure@0.2.5
  - @backstage/plugin-scaffolder-backend-module-bitbucket@0.3.6
  - @backstage/plugin-scaffolder-backend-module-bitbucket-cloud@0.2.5
  - @backstage/plugin-scaffolder-backend-module-bitbucket-server@0.2.5
  - @backstage/plugin-scaffolder-backend-module-gerrit@0.2.5
  - @backstage/plugin-scaffolder-backend-module-gitea@0.2.5
  - @backstage/plugin-scaffolder-common@1.5.9

## 1.29.0-next.2

### Patch Changes

- Updated dependencies
  - @backstage/types@1.2.1-next.0
  - @backstage/backend-defaults@0.7.0-next.1
  - @backstage/backend-plugin-api@1.1.1-next.1
  - @backstage/catalog-model@1.7.3-next.0
  - @backstage/config@1.3.2-next.0
  - @backstage/errors@1.2.7-next.0
  - @backstage/plugin-auth-node@0.5.6-next.1
  - @backstage/plugin-catalog-node@1.15.1-next.1
  - @backstage/plugin-events-node@0.4.7-next.1
  - @backstage/plugin-permission-common@0.8.4-next.0
  - @backstage/plugin-scaffolder-common@1.5.9-next.0
  - @backstage/plugin-scaffolder-node@0.6.3-next.1
  - @backstage/plugin-scaffolder-backend-module-gitlab@0.7.1-next.1
  - @backstage/plugin-permission-node@0.8.7-next.1
  - @backstage/plugin-catalog-backend-module-scaffolder-entity-model@0.2.4-next.1
  - @backstage/plugin-scaffolder-backend-module-azure@0.2.5-next.1
  - @backstage/plugin-scaffolder-backend-module-bitbucket@0.3.6-next.1
  - @backstage/plugin-scaffolder-backend-module-bitbucket-cloud@0.2.5-next.1
  - @backstage/plugin-scaffolder-backend-module-bitbucket-server@0.2.5-next.1
  - @backstage/plugin-scaffolder-backend-module-gerrit@0.2.5-next.1
  - @backstage/plugin-scaffolder-backend-module-gitea@0.2.5-next.1
  - @backstage/plugin-scaffolder-backend-module-github@0.5.5-next.2
  - @backstage/catalog-client@1.9.1-next.0
  - @backstage/integration@1.16.1-next.0
  - @backstage/plugin-bitbucket-cloud-common@0.2.27-next.0

## 1.29.0-next.1

### Patch Changes

- Updated dependencies
  - @backstage/plugin-scaffolder-backend-module-github@0.5.5-next.1

## 1.29.0-next.0

### Minor Changes

- 5d9e5c8: Added the ability to use `${{ context.task.id }}` in nunjucks templating, as well as `ctx.task.id` in actions to get the current task ID.

### Patch Changes

- 8379bf4: Remove usages of `PluginDatabaseManager` and `PluginEndpointDiscovery` and replace with their equivalent service types
- Updated dependencies
  - @backstage/backend-defaults@0.7.0-next.0
  - @backstage/plugin-scaffolder-node@0.6.3-next.0
  - @backstage/plugin-permission-node@0.8.7-next.0
  - @backstage/plugin-auth-node@0.5.6-next.0
  - @backstage/backend-plugin-api@1.1.1-next.0
  - @backstage/catalog-client@1.9.0
  - @backstage/catalog-model@1.7.2
  - @backstage/config@1.3.1
  - @backstage/errors@1.2.6
  - @backstage/integration@1.16.0
  - @backstage/types@1.2.0
  - @backstage/plugin-bitbucket-cloud-common@0.2.26
  - @backstage/plugin-catalog-backend-module-scaffolder-entity-model@0.2.4-next.0
  - @backstage/plugin-catalog-node@1.15.1-next.0
  - @backstage/plugin-events-node@0.4.7-next.0
  - @backstage/plugin-permission-common@0.8.3
  - @backstage/plugin-scaffolder-backend-module-azure@0.2.5-next.0
  - @backstage/plugin-scaffolder-backend-module-bitbucket@0.3.6-next.0
  - @backstage/plugin-scaffolder-backend-module-bitbucket-cloud@0.2.5-next.0
  - @backstage/plugin-scaffolder-backend-module-bitbucket-server@0.2.5-next.0
  - @backstage/plugin-scaffolder-backend-module-gerrit@0.2.5-next.0
  - @backstage/plugin-scaffolder-backend-module-gitea@0.2.5-next.0
  - @backstage/plugin-scaffolder-backend-module-github@0.5.5-next.0
  - @backstage/plugin-scaffolder-backend-module-gitlab@0.7.1-next.0
  - @backstage/plugin-scaffolder-common@1.5.8

## 1.28.0

### Minor Changes

- c05a343: Emit scaffolder events using the optional `EventsService`

### Patch Changes

- dfc8b41: Updated dependency `@opentelemetry/api` to `^1.9.0`.
- 3c62a50: Experimental support for `formDecorators` to enable secret collection and mutations to the parameters for scaffolder tasks
- 6c326cf: The --no-node-snapshot check needs to be done against process.execArgv instead of process.argv
- e913fdf: Add github backend module to create-app and improve error messages
- 8f59dc5: Add fs:readdir to scaffolder startup
- 0851834: Resolved an issue where the `templateManagementPermission` was not being exposed through the `/permissions/metadata` endpoint.
- Updated dependencies
  - @backstage/backend-defaults@0.6.0
  - @backstage/plugin-scaffolder-backend-module-github@0.5.4
  - @backstage/integration@1.16.0
  - @backstage/plugin-auth-node@0.5.5
  - @backstage/plugin-scaffolder-common@1.5.8
  - @backstage/backend-plugin-api@1.1.0
  - @backstage/plugin-catalog-node@1.15.0
  - @backstage/plugin-events-node@0.4.6
  - @backstage/plugin-scaffolder-backend-module-gitlab@0.7.0
  - @backstage/plugin-scaffolder-backend-module-bitbucket-cloud@0.2.4
  - @backstage/plugin-scaffolder-node@0.6.2
  - @backstage/catalog-client@1.9.0
  - @backstage/plugin-permission-node@0.8.6
  - @backstage/plugin-scaffolder-backend-module-bitbucket@0.3.5
  - @backstage/plugin-scaffolder-backend-module-bitbucket-server@0.2.4
  - @backstage/plugin-scaffolder-backend-module-gerrit@0.2.4
  - @backstage/plugin-scaffolder-backend-module-gitea@0.2.4
  - @backstage/errors@1.2.6
  - @backstage/catalog-model@1.7.2
  - @backstage/config@1.3.1
  - @backstage/types@1.2.0
  - @backstage/plugin-bitbucket-cloud-common@0.2.26
  - @backstage/plugin-catalog-backend-module-scaffolder-entity-model@0.2.3
  - @backstage/plugin-permission-common@0.8.3
  - @backstage/plugin-scaffolder-backend-module-azure@0.2.4

## 1.28.0-next.2

### Patch Changes

- dfc8b41: Updated dependency `@opentelemetry/api` to `^1.9.0`.
- 6c326cf: The --no-node-snapshot check needs to be done against process.execArgv instead of process.argv
- e913fdf: Add github backend module to create-app and improve error messages
- 0851834: Resolved an issue where the `templateManagementPermission` was not being exposed through the `/permissions/metadata` endpoint.
- Updated dependencies
  - @backstage/backend-defaults@0.6.0-next.2
  - @backstage/backend-plugin-api@1.1.0-next.2
  - @backstage/plugin-scaffolder-backend-module-github@0.5.4-next.2
  - @backstage/plugin-permission-node@0.8.6-next.2
  - @backstage/errors@1.2.6-next.0
  - @backstage/plugin-auth-node@0.5.5-next.2
  - @backstage/plugin-catalog-backend-module-scaffolder-entity-model@0.2.3-next.2
  - @backstage/plugin-catalog-node@1.15.0-next.2
  - @backstage/plugin-events-node@0.4.6-next.2
  - @backstage/plugin-scaffolder-backend-module-azure@0.2.4-next.2
  - @backstage/plugin-scaffolder-backend-module-bitbucket@0.3.5-next.2
  - @backstage/plugin-scaffolder-backend-module-bitbucket-cloud@0.2.4-next.2
  - @backstage/plugin-scaffolder-backend-module-bitbucket-server@0.2.4-next.2
  - @backstage/plugin-scaffolder-backend-module-gerrit@0.2.4-next.2
  - @backstage/plugin-scaffolder-backend-module-gitea@0.2.4-next.2
  - @backstage/plugin-scaffolder-backend-module-gitlab@0.7.0-next.2
  - @backstage/plugin-scaffolder-node@0.6.2-next.2
  - @backstage/catalog-client@1.9.0-next.2
  - @backstage/catalog-model@1.7.2-next.0
  - @backstage/config@1.3.1-next.0
  - @backstage/integration@1.16.0-next.1
  - @backstage/types@1.2.0
  - @backstage/plugin-bitbucket-cloud-common@0.2.26-next.1
  - @backstage/plugin-permission-common@0.8.3-next.0
  - @backstage/plugin-scaffolder-common@1.5.8-next.1

## 1.28.0-next.1

### Patch Changes

- Updated dependencies
  - @backstage/plugin-auth-node@0.5.5-next.1
  - @backstage/backend-defaults@0.6.0-next.1
  - @backstage/plugin-catalog-node@1.15.0-next.1
  - @backstage/catalog-client@1.9.0-next.1
  - @backstage/plugin-scaffolder-node@0.6.2-next.1
  - @backstage/plugin-scaffolder-backend-module-bitbucket-server@0.2.4-next.1
  - @backstage/plugin-scaffolder-backend-module-bitbucket-cloud@0.2.4-next.1
  - @backstage/plugin-scaffolder-backend-module-bitbucket@0.3.5-next.1
  - @backstage/plugin-scaffolder-backend-module-gerrit@0.2.4-next.1
  - @backstage/plugin-scaffolder-backend-module-gitea@0.2.4-next.1
  - @backstage/backend-plugin-api@1.1.0-next.1
  - @backstage/plugin-permission-node@0.8.6-next.1
  - @backstage/plugin-catalog-backend-module-scaffolder-entity-model@0.2.3-next.1
  - @backstage/plugin-scaffolder-backend-module-github@0.5.4-next.1
  - @backstage/plugin-scaffolder-backend-module-azure@0.2.4-next.1
  - @backstage/plugin-scaffolder-backend-module-gitlab@0.7.0-next.1
  - @backstage/catalog-model@1.7.1
  - @backstage/config@1.3.0
  - @backstage/errors@1.2.5
  - @backstage/integration@1.16.0-next.0
  - @backstage/types@1.2.0
  - @backstage/plugin-bitbucket-cloud-common@0.2.26-next.0
  - @backstage/plugin-events-node@0.4.6-next.1
  - @backstage/plugin-permission-common@0.8.2
  - @backstage/plugin-scaffolder-common@1.5.8-next.0

## 1.28.0-next.0

### Minor Changes

- c05a343: Emit scaffolder events using the optional `EventsService`

### Patch Changes

- 3c62a50: Experimental support for `formDecorators` to enable secret collection and mutations to the parameters for scaffolder tasks
- 8f59dc5: Add fs:readdir to scaffolder startup
- Updated dependencies
  - @backstage/backend-defaults@0.6.0-next.0
  - @backstage/integration@1.16.0-next.0
  - @backstage/plugin-scaffolder-common@1.5.8-next.0
  - @backstage/backend-plugin-api@1.0.3-next.0
  - @backstage/plugin-events-node@0.4.6-next.0
  - @backstage/plugin-scaffolder-backend-module-gitlab@0.7.0-next.0
  - @backstage/plugin-scaffolder-backend-module-bitbucket-cloud@0.2.3-next.0
  - @backstage/plugin-scaffolder-node@0.6.1-next.0
  - @backstage/plugin-auth-node@0.5.5-next.0
  - @backstage/plugin-scaffolder-backend-module-bitbucket@0.3.4-next.0
  - @backstage/catalog-client@1.8.1-next.0
  - @backstage/catalog-model@1.7.1
  - @backstage/config@1.3.0
  - @backstage/errors@1.2.5
  - @backstage/types@1.2.0
  - @backstage/plugin-bitbucket-cloud-common@0.2.26-next.0
  - @backstage/plugin-catalog-backend-module-scaffolder-entity-model@0.2.3-next.0
  - @backstage/plugin-catalog-node@1.14.1-next.0
  - @backstage/plugin-permission-common@0.8.2
  - @backstage/plugin-permission-node@0.8.6-next.0
  - @backstage/plugin-scaffolder-backend-module-azure@0.2.3-next.0
  - @backstage/plugin-scaffolder-backend-module-bitbucket-server@0.2.3-next.0
  - @backstage/plugin-scaffolder-backend-module-gerrit@0.2.3-next.0
  - @backstage/plugin-scaffolder-backend-module-gitea@0.2.3-next.0
  - @backstage/plugin-scaffolder-backend-module-github@0.5.3-next.0

## 1.27.0

### Minor Changes

- 0587633: Bumped the `isolated-vm` dependency from v4 to v5, which drops support for Node.js v16.
- e61d5ef: BREAKING EXPERIMENTAL: The `checkpoint` method now takes an object instead of previous arguments.

  ```ts
  await ctx.checkpoint({ key: 'repo.create', fn: () => ockokit.repo.create({...})})
  ```

  You can also now return `void` from the checkpoint if the method returns `void` inside the `checkpoint` handler.

### Patch Changes

- 6aa5b98: Fix tasks listing with postgres
- 59137ff: Fix issue with token not being available because it's now non-enumerable
- c5e39e7: Internal refactor to use the deferred from the types package
- e4f5d95: Align with type declaration of template filter/global function by supporting undefined as return value.
- d52d7f9: Support ISO and ms string forms of durations in config too
- 7ab3371: Modified `createDryRunner` and corresponding route to include `templateMetaData` inside the `templateInfo`. This allows custom action writers to access things like `templateInfo.entity.metadata.name` via the action context while executing templates using the dry run framework.
- 4e58bc7: Upgrade to uuid v11 internally
- 2dae341: Add new `fs:readdir` action to list current content of the workspace
- 97ba58f: Add example template for notification sending
- Updated dependencies
  - @backstage/catalog-client@1.8.0
  - @backstage/config@1.3.0
  - @backstage/backend-defaults@0.5.3
  - @backstage/types@1.2.0
  - @backstage/plugin-scaffolder-backend-module-gitlab@0.6.1
  - @backstage/plugin-scaffolder-common@1.5.7
  - @backstage/plugin-auth-node@0.5.4
  - @backstage/plugin-bitbucket-cloud-common@0.2.25
  - @backstage/plugin-catalog-node@1.14.0
  - @backstage/backend-plugin-api@1.0.2
  - @backstage/plugin-permission-common@0.8.2
  - @backstage/plugin-scaffolder-backend-module-bitbucket-server@0.2.2
  - @backstage/plugin-scaffolder-backend-module-bitbucket-cloud@0.2.2
  - @backstage/plugin-scaffolder-node@0.6.0
  - @backstage/catalog-model@1.7.1
  - @backstage/errors@1.2.5
  - @backstage/integration@1.15.2
  - @backstage/plugin-catalog-backend-module-scaffolder-entity-model@0.2.2
  - @backstage/plugin-permission-node@0.8.5
  - @backstage/plugin-scaffolder-backend-module-azure@0.2.2
  - @backstage/plugin-scaffolder-backend-module-bitbucket@0.3.2
  - @backstage/plugin-scaffolder-backend-module-gerrit@0.2.2
  - @backstage/plugin-scaffolder-backend-module-gitea@0.2.2
  - @backstage/plugin-scaffolder-backend-module-github@0.5.2

## 1.27.0-next.3

### Patch Changes

- 7ab3371: Modified `createDryRunner` and corresponding route to include `templateMetaData` inside the `templateInfo`. This allows custom action writers to access things like `templateInfo.entity.metadata.name` via the action context while executing templates using the dry run framework.
- 2dae341: Add new `fs:readdir` action to list current content of the workspace
- Updated dependencies
  - @backstage/plugin-scaffolder-common@1.5.7-next.0
  - @backstage/plugin-bitbucket-cloud-common@0.2.25-next.0
  - @backstage/backend-defaults@0.5.3-next.3
  - @backstage/backend-plugin-api@1.0.2-next.2
  - @backstage/catalog-client@1.8.0-next.1
  - @backstage/catalog-model@1.7.0
  - @backstage/config@1.2.0
  - @backstage/errors@1.2.4
  - @backstage/integration@1.15.1
  - @backstage/types@1.1.1
  - @backstage/plugin-auth-node@0.5.4-next.2
  - @backstage/plugin-catalog-backend-module-scaffolder-entity-model@0.2.2-next.3
  - @backstage/plugin-catalog-node@1.14.0-next.2
  - @backstage/plugin-permission-common@0.8.1
  - @backstage/plugin-permission-node@0.8.5-next.2
  - @backstage/plugin-scaffolder-backend-module-azure@0.2.2-next.3
  - @backstage/plugin-scaffolder-backend-module-bitbucket@0.3.2-next.3
  - @backstage/plugin-scaffolder-backend-module-bitbucket-cloud@0.2.2-next.3
  - @backstage/plugin-scaffolder-backend-module-bitbucket-server@0.2.2-next.3
  - @backstage/plugin-scaffolder-backend-module-gerrit@0.2.2-next.3
  - @backstage/plugin-scaffolder-backend-module-gitea@0.2.2-next.3
  - @backstage/plugin-scaffolder-backend-module-github@0.5.2-next.3
  - @backstage/plugin-scaffolder-backend-module-gitlab@0.6.1-next.3
  - @backstage/plugin-scaffolder-node@0.5.1-next.3

## 1.27.0-next.2

### Patch Changes

- Updated dependencies
  - @backstage/catalog-client@1.8.0-next.1
  - @backstage/backend-defaults@0.5.3-next.2
  - @backstage/plugin-auth-node@0.5.4-next.2
  - @backstage/plugin-catalog-node@1.14.0-next.2
  - @backstage/plugin-scaffolder-backend-module-github@0.5.2-next.2
  - @backstage/backend-plugin-api@1.0.2-next.2
  - @backstage/catalog-model@1.7.0
  - @backstage/config@1.2.0
  - @backstage/errors@1.2.4
  - @backstage/integration@1.15.1
  - @backstage/types@1.1.1
  - @backstage/plugin-bitbucket-cloud-common@0.2.24
  - @backstage/plugin-catalog-backend-module-scaffolder-entity-model@0.2.2-next.2
  - @backstage/plugin-permission-common@0.8.1
  - @backstage/plugin-permission-node@0.8.5-next.2
  - @backstage/plugin-scaffolder-backend-module-azure@0.2.2-next.2
  - @backstage/plugin-scaffolder-backend-module-bitbucket@0.3.2-next.2
  - @backstage/plugin-scaffolder-backend-module-bitbucket-cloud@0.2.2-next.2
  - @backstage/plugin-scaffolder-backend-module-bitbucket-server@0.2.2-next.2
  - @backstage/plugin-scaffolder-backend-module-gerrit@0.2.2-next.2
  - @backstage/plugin-scaffolder-backend-module-gitea@0.2.2-next.2
  - @backstage/plugin-scaffolder-backend-module-gitlab@0.6.1-next.2
  - @backstage/plugin-scaffolder-common@1.5.6
  - @backstage/plugin-scaffolder-node@0.5.1-next.2

## 1.27.0-next.1

### Minor Changes

- 0587633: Bumped the `isolated-vm` dependency from v4 to v5, which drops support for Node.js v16.

### Patch Changes

- Updated dependencies
  - @backstage/plugin-scaffolder-backend-module-bitbucket-server@0.2.2-next.1
  - @backstage/plugin-scaffolder-backend-module-bitbucket-cloud@0.2.2-next.1
  - @backstage/backend-defaults@0.5.3-next.1
  - @backstage/backend-plugin-api@1.0.2-next.1
  - @backstage/catalog-client@1.8.0-next.0
  - @backstage/catalog-model@1.7.0
  - @backstage/config@1.2.0
  - @backstage/errors@1.2.4
  - @backstage/integration@1.15.1
  - @backstage/types@1.1.1
  - @backstage/plugin-auth-node@0.5.4-next.1
  - @backstage/plugin-bitbucket-cloud-common@0.2.24
  - @backstage/plugin-catalog-backend-module-scaffolder-entity-model@0.2.2-next.1
  - @backstage/plugin-catalog-node@1.14.0-next.1
  - @backstage/plugin-permission-common@0.8.1
  - @backstage/plugin-permission-node@0.8.5-next.1
  - @backstage/plugin-scaffolder-backend-module-azure@0.2.2-next.1
  - @backstage/plugin-scaffolder-backend-module-bitbucket@0.3.2-next.1
  - @backstage/plugin-scaffolder-backend-module-gerrit@0.2.2-next.1
  - @backstage/plugin-scaffolder-backend-module-gitea@0.2.2-next.1
  - @backstage/plugin-scaffolder-backend-module-github@0.5.2-next.1
  - @backstage/plugin-scaffolder-backend-module-gitlab@0.6.1-next.1
  - @backstage/plugin-scaffolder-common@1.5.6
  - @backstage/plugin-scaffolder-node@0.5.1-next.1

## 1.26.3-next.0

### Patch Changes

- 6aa5b98: Fix tasks listing with postgres
- 59137ff: Fix issue with token not being available because it's now non-enumerable
- e4f5d95: Align with type declaration of template filter/global function by supporting undefined as return value.
- 97ba58f: Add example template for notification sending
- Updated dependencies
  - @backstage/plugin-auth-node@0.5.4-next.0
  - @backstage/plugin-catalog-node@1.14.0-next.0
  - @backstage/backend-defaults@0.5.3-next.0
  - @backstage/catalog-client@1.8.0-next.0
  - @backstage/backend-plugin-api@1.0.2-next.0
  - @backstage/catalog-model@1.7.0
  - @backstage/config@1.2.0
  - @backstage/errors@1.2.4
  - @backstage/integration@1.15.1
  - @backstage/types@1.1.1
  - @backstage/plugin-bitbucket-cloud-common@0.2.24
  - @backstage/plugin-catalog-backend-module-scaffolder-entity-model@0.2.2-next.0
  - @backstage/plugin-permission-common@0.8.1
  - @backstage/plugin-permission-node@0.8.5-next.0
  - @backstage/plugin-scaffolder-backend-module-azure@0.2.2-next.0
  - @backstage/plugin-scaffolder-backend-module-bitbucket@0.3.2-next.0
  - @backstage/plugin-scaffolder-backend-module-bitbucket-cloud@0.2.2-next.0
  - @backstage/plugin-scaffolder-backend-module-bitbucket-server@0.2.2-next.0
  - @backstage/plugin-scaffolder-backend-module-gerrit@0.2.2-next.0
  - @backstage/plugin-scaffolder-backend-module-gitea@0.2.2-next.0
  - @backstage/plugin-scaffolder-backend-module-github@0.5.2-next.0
  - @backstage/plugin-scaffolder-backend-module-gitlab@0.6.1-next.0
  - @backstage/plugin-scaffolder-common@1.5.6
  - @backstage/plugin-scaffolder-node@0.5.1-next.0

## 1.26.0

### Minor Changes

- 3ec4e6d: Added pagination support for listing of tasks and the ability to filter on several users and task statuses.
- 3109c24: The export for the new backend system at the `/alpha` export is now also available via the main entry point, which means that you can remove the `/alpha` suffix from the import.

### Patch Changes

- 734c2d4: Add `fetch:template:file` scaffolder action to download a single file and template the contents. Example usage:

  ```yaml
  - id: fetch-file
    name: Fetch File
    action: fetch:template:file
    input:
      url: https://github.com/backstage/software-templates/blob/main/scaffolder-templates/create-react-app/skeleton/catalog-info.yaml
      targetPath: './target/catalog-info.yaml'
      values:
        component_id: My Component
        owner: Test
  ```

- f1f0076: handle step.if: false
- 2f90932: Include step name and step id to checkpoint key
- 094eaa3: Remove references to in-repo backend-common
- 8f0898b: Updated dependency `esbuild` to `^0.24.0`.
- 11e0752: Make it possible to manually retry the scaffolder template from the step it failed
- Updated dependencies
  - @backstage/backend-defaults@0.5.1
  - @backstage/plugin-scaffolder-backend-module-github@0.5.1
  - @backstage/plugin-scaffolder-node@0.5.0
  - @backstage/plugin-scaffolder-backend-module-gitlab@0.6.0
  - @backstage/plugin-auth-node@0.5.3
  - @backstage/plugin-scaffolder-backend-module-bitbucket-server@0.2.1
  - @backstage/plugin-permission-node@0.8.4
  - @backstage/plugin-catalog-node@1.13.1
  - @backstage/integration@1.15.1
  - @backstage/plugin-scaffolder-backend-module-azure@0.2.1
  - @backstage/catalog-client@1.7.1
  - @backstage/backend-plugin-api@1.0.1
  - @backstage/catalog-model@1.7.0
  - @backstage/config@1.2.0
  - @backstage/errors@1.2.4
  - @backstage/types@1.1.1
  - @backstage/plugin-bitbucket-cloud-common@0.2.24
  - @backstage/plugin-catalog-backend-module-scaffolder-entity-model@0.2.1
  - @backstage/plugin-permission-common@0.8.1
  - @backstage/plugin-scaffolder-backend-module-bitbucket@0.3.1
  - @backstage/plugin-scaffolder-backend-module-bitbucket-cloud@0.2.1
  - @backstage/plugin-scaffolder-backend-module-gerrit@0.2.1
  - @backstage/plugin-scaffolder-backend-module-gitea@0.2.1
  - @backstage/plugin-scaffolder-common@1.5.6

## 1.26.0-next.2

### Patch Changes

- f1f0076: handle step.if: false
- Updated dependencies
  - @backstage/plugin-scaffolder-backend-module-github@0.5.1-next.2
  - @backstage/backend-defaults@0.5.1-next.2
  - @backstage/plugin-auth-node@0.5.3-next.1
  - @backstage/plugin-scaffolder-backend-module-bitbucket-server@0.2.1-next.2
  - @backstage/plugin-catalog-node@1.13.1-next.1
  - @backstage/plugin-scaffolder-backend-module-gitlab@0.6.0-next.2
  - @backstage/integration@1.15.1-next.1
  - @backstage/plugin-scaffolder-backend-module-azure@0.2.1-next.2
  - @backstage/catalog-client@1.7.1-next.0
  - @backstage/plugin-scaffolder-node@0.5.0-next.2
  - @backstage/backend-plugin-api@1.0.1-next.1
  - @backstage/catalog-model@1.7.0
  - @backstage/config@1.2.0
  - @backstage/errors@1.2.4
  - @backstage/types@1.1.1
  - @backstage/plugin-bitbucket-cloud-common@0.2.24-next.1
  - @backstage/plugin-catalog-backend-module-scaffolder-entity-model@0.2.1-next.1
  - @backstage/plugin-permission-common@0.8.1
  - @backstage/plugin-permission-node@0.8.4-next.1
  - @backstage/plugin-scaffolder-backend-module-bitbucket@0.3.1-next.2
  - @backstage/plugin-scaffolder-backend-module-bitbucket-cloud@0.2.1-next.2
  - @backstage/plugin-scaffolder-backend-module-gerrit@0.2.1-next.2
  - @backstage/plugin-scaffolder-backend-module-gitea@0.2.1-next.2
  - @backstage/plugin-scaffolder-common@1.5.6

## 1.26.0-next.1

### Patch Changes

- 2f90932: Include step name and step id to checkpoint key
- Updated dependencies
  - @backstage/backend-defaults@0.5.1-next.1
  - @backstage/integration@1.15.1-next.0
  - @backstage/plugin-scaffolder-backend-module-bitbucket-server@0.2.1-next.1
  - @backstage/backend-plugin-api@1.0.1-next.0
  - @backstage/catalog-client@1.7.0
  - @backstage/catalog-model@1.7.0
  - @backstage/config@1.2.0
  - @backstage/errors@1.2.4
  - @backstage/types@1.1.1
  - @backstage/plugin-auth-node@0.5.3-next.0
  - @backstage/plugin-bitbucket-cloud-common@0.2.24-next.0
  - @backstage/plugin-catalog-backend-module-scaffolder-entity-model@0.2.1-next.0
  - @backstage/plugin-catalog-node@1.13.1-next.0
  - @backstage/plugin-permission-common@0.8.1
  - @backstage/plugin-permission-node@0.8.4-next.0
  - @backstage/plugin-scaffolder-backend-module-azure@0.2.1-next.1
  - @backstage/plugin-scaffolder-backend-module-bitbucket@0.3.1-next.1
  - @backstage/plugin-scaffolder-backend-module-bitbucket-cloud@0.2.1-next.1
  - @backstage/plugin-scaffolder-backend-module-gerrit@0.2.1-next.1
  - @backstage/plugin-scaffolder-backend-module-gitea@0.2.1-next.1
  - @backstage/plugin-scaffolder-backend-module-github@0.5.1-next.1
  - @backstage/plugin-scaffolder-backend-module-gitlab@0.5.1-next.1
  - @backstage/plugin-scaffolder-common@1.5.6
  - @backstage/plugin-scaffolder-node@0.5.0-next.1

## 1.26.0-next.0

### Minor Changes

- 3ec4e6d: Added pagination support for listing of tasks and the ability to filter on several users and task statuses.

### Patch Changes

- 734c2d4: Add `fetch:template:file` scaffolder action to download a single file and template the contents. Example usage:

  ```yaml
  - id: fetch-file
    name: Fetch File
    action: fetch:template:file
    input:
      url: https://github.com/backstage/software-templates/blob/main/scaffolder-templates/create-react-app/skeleton/catalog-info.yaml
      targetPath: './target/catalog-info.yaml'
      values:
        component_id: My Component
        owner: Test
  ```

- 094eaa3: Remove references to in-repo backend-common
- 11e0752: Make it possible to manually retry the scaffolder template from the step it failed
- Updated dependencies
  - @backstage/plugin-scaffolder-node@0.5.0-next.0
  - @backstage/plugin-scaffolder-backend-module-github@0.5.1-next.0
  - @backstage/plugin-scaffolder-backend-module-gitlab@0.5.1-next.0
  - @backstage/backend-defaults@0.5.1-next.0
  - @backstage/plugin-permission-node@0.8.4-next.0
  - @backstage/plugin-auth-node@0.5.3-next.0
  - @backstage/backend-plugin-api@1.0.1-next.0
  - @backstage/catalog-client@1.7.0
  - @backstage/catalog-model@1.7.0
  - @backstage/config@1.2.0
  - @backstage/errors@1.2.4
  - @backstage/integration@1.15.0
  - @backstage/types@1.1.1
  - @backstage/plugin-bitbucket-cloud-common@0.2.23
  - @backstage/plugin-catalog-backend-module-scaffolder-entity-model@0.2.1-next.0
  - @backstage/plugin-catalog-node@1.13.1-next.0
  - @backstage/plugin-permission-common@0.8.1
  - @backstage/plugin-scaffolder-backend-module-azure@0.2.1-next.0
  - @backstage/plugin-scaffolder-backend-module-bitbucket@0.3.1-next.0
  - @backstage/plugin-scaffolder-backend-module-bitbucket-cloud@0.2.1-next.0
  - @backstage/plugin-scaffolder-backend-module-bitbucket-server@0.2.1-next.0
  - @backstage/plugin-scaffolder-backend-module-gerrit@0.2.1-next.0
  - @backstage/plugin-scaffolder-backend-module-gitea@0.2.1-next.0
  - @backstage/plugin-scaffolder-common@1.5.6

## 1.25.0

### Minor Changes

- df9ae9e: Added scaffolder action publish:bitbucketCloud:pull-request
- 62898bd: `createRouter` and its related types has been marked as deprecared. This backend should instead be initialized using the new backend system.

### Patch Changes

- f0c6b25: Allow listing file contents with `debug:log` scaffolder action
- c160951: Found the issue during testing the clean up of the workspace for the database implementation.
- d425fc4: Modules, plugins, and services are now `BackendFeature`, not a function that returns a feature.
- f865103: Updated dependency `esbuild` to `^0.23.0`.
- c2b63ab: Updated dependency `supertest` to `^7.0.0`.
- 7976081: Added support for all request parameters in the Github create/update environment API in the Github environment create scaffolder action.

  Disable MultiEntityPicker when `maxItems` limit is reached defined in `JSONSchema`

- Updated dependencies
  - @backstage/backend-defaults@0.5.0
  - @backstage/backend-common@0.25.0
  - @backstage/backend-plugin-api@1.0.0
  - @backstage/plugin-auth-node@0.5.2
  - @backstage/plugin-scaffolder-backend-module-gitlab@0.5.0
  - @backstage/catalog-model@1.7.0
  - @backstage/plugin-scaffolder-backend-module-bitbucket-cloud@0.2.0
  - @backstage/catalog-client@1.7.0
  - @backstage/plugin-permission-node@0.8.3
  - @backstage/plugin-catalog-node@1.13.0
  - @backstage/plugin-scaffolder-backend-module-github@0.5.0
  - @backstage/integration@1.15.0
  - @backstage/plugin-catalog-backend-module-scaffolder-entity-model@0.2.0
  - @backstage/plugin-scaffolder-backend-module-azure@0.2.0
  - @backstage/plugin-scaffolder-backend-module-bitbucket-server@0.2.0
  - @backstage/plugin-scaffolder-backend-module-bitbucket@0.3.0
  - @backstage/plugin-scaffolder-backend-module-gerrit@0.2.0
  - @backstage/plugin-scaffolder-backend-module-gitea@0.2.0
  - @backstage/config@1.2.0
  - @backstage/errors@1.2.4
  - @backstage/types@1.1.1
  - @backstage/plugin-bitbucket-cloud-common@0.2.23
  - @backstage/plugin-permission-common@0.8.1
  - @backstage/plugin-scaffolder-common@1.5.6
  - @backstage/plugin-scaffolder-node@0.4.11

## 1.25.0-next.2

### Minor Changes

- df9ae9e: Added scaffolder action publish:bitbucketCloud:pull-request

### Patch Changes

- f0c6b25: Allow listing file contents with `debug:log` scaffolder action
- c2b63ab: Updated dependency `supertest` to `^7.0.0`.
- Updated dependencies
  - @backstage/backend-common@0.25.0-next.2
  - @backstage/backend-defaults@0.5.0-next.2
  - @backstage/plugin-scaffolder-backend-module-gitlab@0.5.0-next.2
  - @backstage/plugin-auth-node@0.5.2-next.2
  - @backstage/plugin-scaffolder-backend-module-bitbucket-cloud@0.2.0-next.2
  - @backstage/backend-plugin-api@1.0.0-next.2
  - @backstage/catalog-client@1.7.0-next.1
  - @backstage/plugin-scaffolder-backend-module-github@0.5.0-next.2
  - @backstage/integration@1.15.0-next.0
  - @backstage/plugin-permission-node@0.8.3-next.2
  - @backstage/catalog-model@1.6.0
  - @backstage/config@1.2.0
  - @backstage/errors@1.2.4
  - @backstage/types@1.1.1
  - @backstage/plugin-bitbucket-cloud-common@0.2.23-next.0
  - @backstage/plugin-catalog-backend-module-scaffolder-entity-model@0.2.0-next.2
  - @backstage/plugin-catalog-node@1.12.7-next.2
  - @backstage/plugin-permission-common@0.8.1
  - @backstage/plugin-scaffolder-backend-module-azure@0.2.0-next.2
  - @backstage/plugin-scaffolder-backend-module-bitbucket@0.3.0-next.2
  - @backstage/plugin-scaffolder-backend-module-bitbucket-server@0.2.0-next.2
  - @backstage/plugin-scaffolder-backend-module-gerrit@0.2.0-next.2
  - @backstage/plugin-scaffolder-backend-module-gitea@0.2.0-next.2
  - @backstage/plugin-scaffolder-common@1.5.5
  - @backstage/plugin-scaffolder-node@0.4.11-next.2

## 1.25.0-next.1

### Patch Changes

- f865103: Updated dependency `esbuild` to `^0.23.0`.
- Updated dependencies
  - @backstage/backend-defaults@0.5.0-next.1
  - @backstage/backend-common@0.25.0-next.1
  - @backstage/plugin-auth-node@0.5.2-next.1
  - @backstage/catalog-client@1.6.7-next.0
  - @backstage/backend-plugin-api@0.9.0-next.1
  - @backstage/catalog-model@1.6.0
  - @backstage/config@1.2.0
  - @backstage/errors@1.2.4
  - @backstage/integration@1.14.0
  - @backstage/types@1.1.1
  - @backstage/plugin-bitbucket-cloud-common@0.2.22
  - @backstage/plugin-catalog-backend-module-scaffolder-entity-model@0.2.0-next.1
  - @backstage/plugin-catalog-node@1.12.7-next.1
  - @backstage/plugin-permission-common@0.8.1
  - @backstage/plugin-permission-node@0.8.3-next.1
  - @backstage/plugin-scaffolder-backend-module-azure@0.2.0-next.1
  - @backstage/plugin-scaffolder-backend-module-bitbucket@0.3.0-next.1
  - @backstage/plugin-scaffolder-backend-module-bitbucket-cloud@0.2.0-next.1
  - @backstage/plugin-scaffolder-backend-module-bitbucket-server@0.2.0-next.1
  - @backstage/plugin-scaffolder-backend-module-gerrit@0.2.0-next.1
  - @backstage/plugin-scaffolder-backend-module-gitea@0.2.0-next.1
  - @backstage/plugin-scaffolder-backend-module-github@0.5.0-next.1
  - @backstage/plugin-scaffolder-backend-module-gitlab@0.5.0-next.1
  - @backstage/plugin-scaffolder-common@1.5.5
  - @backstage/plugin-scaffolder-node@0.4.11-next.1

## 1.25.0-next.0

### Minor Changes

- 62898bd: `createRouter` and its related types has been marked as deprecared. This backend should instead be initialized using the new backend system.

### Patch Changes

- c160951: Found the issue during testing the clean up of the workspace for the database implementation.
- d425fc4: Modules, plugins, and services are now `BackendFeature`, not a function that returns a feature.
- Updated dependencies
  - @backstage/backend-plugin-api@0.9.0-next.0
  - @backstage/backend-defaults@0.5.0-next.0
  - @backstage/plugin-permission-node@0.8.3-next.0
  - @backstage/backend-common@0.25.0-next.0
  - @backstage/plugin-catalog-backend-module-scaffolder-entity-model@0.2.0-next.0
  - @backstage/plugin-scaffolder-backend-module-azure@0.2.0-next.0
  - @backstage/plugin-scaffolder-backend-module-bitbucket-cloud@0.2.0-next.0
  - @backstage/plugin-scaffolder-backend-module-bitbucket-server@0.2.0-next.0
  - @backstage/plugin-scaffolder-backend-module-bitbucket@0.3.0-next.0
  - @backstage/plugin-scaffolder-backend-module-gerrit@0.2.0-next.0
  - @backstage/plugin-scaffolder-backend-module-gitea@0.2.0-next.0
  - @backstage/plugin-scaffolder-backend-module-github@0.5.0-next.0
  - @backstage/plugin-scaffolder-backend-module-gitlab@0.5.0-next.0
  - @backstage/plugin-auth-node@0.5.2-next.0
  - @backstage/plugin-catalog-node@1.12.7-next.0
  - @backstage/plugin-scaffolder-node@0.4.11-next.0
  - @backstage/catalog-client@1.6.6
  - @backstage/catalog-model@1.6.0
  - @backstage/config@1.2.0
  - @backstage/errors@1.2.4
  - @backstage/integration@1.14.0
  - @backstage/types@1.1.1
  - @backstage/plugin-bitbucket-cloud-common@0.2.22
  - @backstage/plugin-permission-common@0.8.1
  - @backstage/plugin-scaffolder-common@1.5.5

## 1.24.0

### Minor Changes

- fc24d9e: Stop using `@backstage/backend-tasks` as it will be deleted in near future.
- dcd6a79: Added OpenTelemetry support to Scaffolder metrics

### Patch Changes

- 389f5a4: Update deprecated url-reader-related imports.
- c544f81: Add support for status filtering in scaffolder tasks endpoint
- b63d378: Update internal imports
- ef87e06: Fix scaffolder action `catalog:write` to write to directories that don't already exist
- Updated dependencies
  - @backstage/backend-defaults@0.4.2
  - @backstage/plugin-scaffolder-backend-module-github@0.4.1
  - @backstage/backend-plugin-api@0.8.0
  - @backstage/backend-common@0.24.0
  - @backstage/plugin-scaffolder-node@0.4.9
  - @backstage/plugin-permission-common@0.8.1
  - @backstage/plugin-scaffolder-backend-module-bitbucket-server@0.1.13
  - @backstage/plugin-scaffolder-backend-module-bitbucket-cloud@0.1.13
  - @backstage/plugin-scaffolder-backend-module-bitbucket@0.2.13
  - @backstage/plugin-scaffolder-backend-module-gerrit@0.1.15
  - @backstage/plugin-scaffolder-backend-module-gitea@0.1.13
  - @backstage/plugin-auth-node@0.5.0
  - @backstage/plugin-scaffolder-backend-module-azure@0.1.15
  - @backstage/plugin-permission-node@0.8.1
  - @backstage/plugin-scaffolder-backend-module-gitlab@0.4.5
  - @backstage/plugin-catalog-node@1.12.5
  - @backstage/integration@1.14.0
  - @backstage/plugin-bitbucket-cloud-common@0.2.22
  - @backstage/catalog-model@1.6.0
  - @backstage/catalog-client@1.6.6
  - @backstage/config@1.2.0
  - @backstage/errors@1.2.4
  - @backstage/types@1.1.1
  - @backstage/plugin-catalog-backend-module-scaffolder-entity-model@0.1.21
  - @backstage/plugin-scaffolder-common@1.5.5

## 1.23.1-next.3

### Patch Changes

- Updated dependencies
  - @backstage/plugin-scaffolder-backend-module-bitbucket-cloud@0.1.13-next.3
  - @backstage/plugin-scaffolder-backend-module-azure@0.1.15-next.3
  - @backstage/plugin-scaffolder-backend-module-gitlab@0.4.5-next.3
  - @backstage/plugin-scaffolder-backend-module-github@0.4.1-next.3
  - @backstage/backend-plugin-api@0.8.0-next.3
  - @backstage/backend-common@0.23.4-next.3
  - @backstage/catalog-model@1.6.0-next.0
  - @backstage/plugin-scaffolder-backend-module-bitbucket@0.2.13-next.3
  - @backstage/backend-tasks@0.5.28-next.3
  - @backstage/catalog-client@1.6.6-next.0
  - @backstage/config@1.2.0
  - @backstage/errors@1.2.4
  - @backstage/integration@1.14.0-next.0
  - @backstage/types@1.1.1
  - @backstage/plugin-auth-node@0.5.0-next.3
  - @backstage/plugin-bitbucket-cloud-common@0.2.22-next.1
  - @backstage/plugin-catalog-backend-module-scaffolder-entity-model@0.1.21-next.3
  - @backstage/plugin-catalog-node@1.12.5-next.3
  - @backstage/plugin-permission-common@0.8.1-next.1
  - @backstage/plugin-permission-node@0.8.1-next.3
  - @backstage/plugin-scaffolder-backend-module-bitbucket-server@0.1.13-next.3
  - @backstage/plugin-scaffolder-backend-module-gerrit@0.1.15-next.3
  - @backstage/plugin-scaffolder-backend-module-gitea@0.1.13-next.3
  - @backstage/plugin-scaffolder-common@1.5.5-next.2
  - @backstage/plugin-scaffolder-node@0.4.9-next.3

## 1.23.1-next.2

### Patch Changes

- c544f81: Add support for status filtering in scaffolder tasks endpoint
- Updated dependencies
  - @backstage/backend-plugin-api@0.8.0-next.2
  - @backstage/plugin-scaffolder-node@0.4.9-next.2
  - @backstage/plugin-permission-common@0.8.1-next.1
  - @backstage/plugin-scaffolder-backend-module-bitbucket-server@0.1.13-next.2
  - @backstage/plugin-scaffolder-backend-module-bitbucket-cloud@0.1.13-next.2
  - @backstage/plugin-scaffolder-backend-module-bitbucket@0.2.13-next.2
  - @backstage/plugin-scaffolder-backend-module-gerrit@0.1.15-next.2
  - @backstage/plugin-scaffolder-backend-module-gitea@0.1.13-next.2
  - @backstage/backend-common@0.23.4-next.2
  - @backstage/plugin-auth-node@0.5.0-next.2
  - @backstage/plugin-permission-node@0.8.1-next.2
  - @backstage/backend-tasks@0.5.28-next.2
  - @backstage/plugin-catalog-node@1.12.5-next.2
  - @backstage/plugin-bitbucket-cloud-common@0.2.22-next.1
  - @backstage/plugin-catalog-backend-module-scaffolder-entity-model@0.1.21-next.2
  - @backstage/plugin-scaffolder-backend-module-azure@0.1.15-next.2
  - @backstage/plugin-scaffolder-backend-module-github@0.4.1-next.2
  - @backstage/plugin-scaffolder-backend-module-gitlab@0.4.5-next.2
  - @backstage/plugin-scaffolder-common@1.5.5-next.1
  - @backstage/integration@1.14.0-next.0
  - @backstage/catalog-client@1.6.5
  - @backstage/catalog-model@1.5.0
  - @backstage/config@1.2.0
  - @backstage/errors@1.2.4
  - @backstage/types@1.1.1

## 1.23.1-next.1

### Patch Changes

- ef87e06: Fix scaffolder action `catalog:write` to write to directories that don't already exist
- Updated dependencies
  - @backstage/plugin-scaffolder-backend-module-github@0.4.1-next.1
  - @backstage/plugin-scaffolder-backend-module-gitea@0.1.13-next.1
  - @backstage/plugin-permission-common@0.8.1-next.0
  - @backstage/plugin-permission-node@0.8.1-next.1
  - @backstage/plugin-scaffolder-backend-module-bitbucket-server@0.1.13-next.1
  - @backstage/backend-plugin-api@0.7.1-next.1
  - @backstage/backend-common@0.23.4-next.1
  - @backstage/integration@1.14.0-next.0
  - @backstage/plugin-catalog-node@1.12.5-next.1
  - @backstage/plugin-scaffolder-common@1.5.5-next.0
  - @backstage/plugin-scaffolder-backend-module-bitbucket@0.2.13-next.1
  - @backstage/backend-tasks@0.5.28-next.1
  - @backstage/catalog-client@1.6.5
  - @backstage/catalog-model@1.5.0
  - @backstage/config@1.2.0
  - @backstage/errors@1.2.4
  - @backstage/types@1.1.1
  - @backstage/plugin-auth-node@0.4.18-next.1
  - @backstage/plugin-bitbucket-cloud-common@0.2.22-next.0
  - @backstage/plugin-catalog-backend-module-scaffolder-entity-model@0.1.21-next.1
  - @backstage/plugin-scaffolder-backend-module-azure@0.1.15-next.1
  - @backstage/plugin-scaffolder-backend-module-bitbucket-cloud@0.1.13-next.1
  - @backstage/plugin-scaffolder-backend-module-gerrit@0.1.15-next.1
  - @backstage/plugin-scaffolder-backend-module-gitlab@0.4.5-next.1
  - @backstage/plugin-scaffolder-node@0.4.9-next.1

## 1.23.1-next.0

### Patch Changes

- Updated dependencies
  - @backstage/backend-common@0.23.4-next.0
  - @backstage/plugin-scaffolder-backend-module-gitlab@0.4.5-next.0
  - @backstage/plugin-catalog-node@1.12.5-next.0
  - @backstage/integration@1.14.0-next.0
  - @backstage/backend-plugin-api@0.7.1-next.0
  - @backstage/backend-tasks@0.5.28-next.0
  - @backstage/catalog-client@1.6.5
  - @backstage/catalog-model@1.5.0
  - @backstage/config@1.2.0
  - @backstage/errors@1.2.4
  - @backstage/types@1.1.1
  - @backstage/plugin-auth-node@0.4.18-next.0
  - @backstage/plugin-bitbucket-cloud-common@0.2.22-next.0
  - @backstage/plugin-catalog-backend-module-scaffolder-entity-model@0.1.21-next.0
  - @backstage/plugin-permission-common@0.8.0
  - @backstage/plugin-permission-node@0.8.1-next.0
  - @backstage/plugin-scaffolder-backend-module-azure@0.1.15-next.0
  - @backstage/plugin-scaffolder-backend-module-bitbucket@0.2.13-next.0
  - @backstage/plugin-scaffolder-backend-module-bitbucket-cloud@0.1.13-next.0
  - @backstage/plugin-scaffolder-backend-module-bitbucket-server@0.1.13-next.0
  - @backstage/plugin-scaffolder-backend-module-gerrit@0.1.15-next.0
  - @backstage/plugin-scaffolder-backend-module-gitea@0.1.13-next.0
  - @backstage/plugin-scaffolder-backend-module-github@0.4.1-next.0
  - @backstage/plugin-scaffolder-common@1.5.4
  - @backstage/plugin-scaffolder-node@0.4.9-next.0

## 1.23.0

### Minor Changes

- b5deed0: Add support for `autocomplete` extension point to provide additional `autocomplete` handlers
- 0b52438: Serialization of the scaffolder workspace into GCP bucket

### Patch Changes

- b9451dd: Updated `catalog:write` scaffolder action to show correct file path location in log message
- ff1bb4c: Added a documentation how to use checkpoints
- da90cce: Updated dependency `esbuild` to `^0.21.0`.
- 62d1fe3: Fix user entity not being fetched for scaffolder dry runner
- Updated dependencies
  - @backstage/backend-plugin-api@0.7.0
  - @backstage/backend-common@0.23.3
  - @backstage/backend-tasks@0.5.27
  - @backstage/plugin-scaffolder-backend-module-github@0.4.0
  - @backstage/plugin-permission-common@0.8.0
  - @backstage/plugin-permission-node@0.8.0
  - @backstage/plugin-scaffolder-backend-module-gitlab@0.4.4
  - @backstage/plugin-scaffolder-backend-module-bitbucket-server@0.1.12
  - @backstage/integration@1.13.0
  - @backstage/plugin-scaffolder-backend-module-azure@0.1.14
  - @backstage/plugin-scaffolder-node@0.4.8
  - @backstage/plugin-scaffolder-backend-module-bitbucket-cloud@0.1.12
  - @backstage/plugin-bitbucket-cloud-common@0.2.21
  - @backstage/plugin-auth-node@0.4.17
  - @backstage/plugin-catalog-backend-module-scaffolder-entity-model@0.1.20
  - @backstage/plugin-catalog-node@1.12.4
  - @backstage/plugin-scaffolder-backend-module-bitbucket@0.2.12
  - @backstage/plugin-scaffolder-backend-module-gerrit@0.1.14
  - @backstage/plugin-scaffolder-backend-module-gitea@0.1.12
  - @backstage/plugin-scaffolder-common@1.5.4
  - @backstage/catalog-client@1.6.5
  - @backstage/catalog-model@1.5.0
  - @backstage/config@1.2.0
  - @backstage/errors@1.2.4
  - @backstage/types@1.1.1

## 1.23.0-next.2

### Patch Changes

- ff1bb4c: Added a documentation how to use checkpoints

## 1.23.0-next.1

### Patch Changes

- Updated dependencies
  - @backstage/plugin-scaffolder-backend-module-github@0.4.0-next.1
  - @backstage/plugin-scaffolder-backend-module-gitlab@0.4.4-next.1
  - @backstage/backend-common@0.23.3-next.1
  - @backstage/backend-plugin-api@0.6.22-next.1
  - @backstage/backend-tasks@0.5.27-next.1
  - @backstage/catalog-client@1.6.5
  - @backstage/catalog-model@1.5.0
  - @backstage/config@1.2.0
  - @backstage/errors@1.2.4
  - @backstage/integration@1.13.0-next.0
  - @backstage/types@1.1.1
  - @backstage/plugin-auth-node@0.4.17-next.1
  - @backstage/plugin-bitbucket-cloud-common@0.2.21-next.0
  - @backstage/plugin-catalog-backend-module-scaffolder-entity-model@0.1.20-next.1
  - @backstage/plugin-catalog-node@1.12.4-next.1
  - @backstage/plugin-permission-common@0.7.14
  - @backstage/plugin-permission-node@0.7.33-next.1
  - @backstage/plugin-scaffolder-backend-module-azure@0.1.14-next.1
  - @backstage/plugin-scaffolder-backend-module-bitbucket@0.2.12-next.1
  - @backstage/plugin-scaffolder-backend-module-bitbucket-cloud@0.1.12-next.1
  - @backstage/plugin-scaffolder-backend-module-bitbucket-server@0.1.12-next.1
  - @backstage/plugin-scaffolder-backend-module-gerrit@0.1.14-next.1
  - @backstage/plugin-scaffolder-backend-module-gitea@0.1.12-next.1
  - @backstage/plugin-scaffolder-common@1.5.3
  - @backstage/plugin-scaffolder-node@0.4.8-next.1

## 1.23.0-next.0

### Minor Changes

- b5deed0: Add support for `autocomplete` extension point to provide additional `autocomplete` handlers
- 0b52438: Serialization of the scaffolder workspace into GCP bucket

### Patch Changes

- da90cce: Updated dependency `esbuild` to `^0.21.0`.
- 62d1fe3: Fix user entity not being fetched for scaffolder dry runner
- Updated dependencies
  - @backstage/backend-plugin-api@0.6.21-next.0
  - @backstage/backend-common@0.23.2-next.0
  - @backstage/backend-tasks@0.5.26-next.0
  - @backstage/plugin-scaffolder-backend-module-gitlab@0.4.3-next.0
  - @backstage/plugin-scaffolder-backend-module-bitbucket-server@0.1.11-next.0
  - @backstage/integration@1.13.0-next.0
  - @backstage/plugin-scaffolder-backend-module-azure@0.1.13-next.0
  - @backstage/plugin-scaffolder-node@0.4.7-next.0
  - @backstage/plugin-scaffolder-backend-module-bitbucket-cloud@0.1.11-next.0
  - @backstage/plugin-bitbucket-cloud-common@0.2.21-next.0
  - @backstage/plugin-scaffolder-backend-module-github@0.4.0-next.0
  - @backstage/plugin-auth-node@0.4.16-next.0
  - @backstage/plugin-catalog-backend-module-scaffolder-entity-model@0.1.19-next.0
  - @backstage/plugin-catalog-node@1.12.3-next.0
  - @backstage/plugin-permission-node@0.7.32-next.0
  - @backstage/plugin-scaffolder-backend-module-bitbucket@0.2.11-next.0
  - @backstage/plugin-scaffolder-backend-module-gerrit@0.1.13-next.0
  - @backstage/plugin-scaffolder-backend-module-gitea@0.1.11-next.0
  - @backstage/catalog-client@1.6.5
  - @backstage/catalog-model@1.5.0
  - @backstage/config@1.2.0
  - @backstage/errors@1.2.4
  - @backstage/types@1.1.1
  - @backstage/plugin-permission-common@0.7.14
  - @backstage/plugin-scaffolder-common@1.5.3

## 1.22.9

### Patch Changes

- 78a0b08: Internal refactor to handle `BackendFeature` contract change.
- 5c65785: Fixing issues with log redaction in the scaffolder logs
- d44a20a: Added additional plugin metadata to `package.json`.
- 7d30d95: Fixing issue with log meta fields possibly being circular refs
- d617103: Updating the logger redaction message to something less dramatic
- f4c8486: Increase max wait time in debug:wait action to 10 minutes
- bcec60f: added the following new permissions to the scaffolder backend endpoints:

  - `scaffolder.task.create`
  - `scaffolder.task.cancel`
  - `scaffolder.task.read`

- Updated dependencies
  - @backstage/backend-common@0.23.0
  - @backstage/backend-plugin-api@0.6.19
  - @backstage/backend-tasks@0.5.24
  - @backstage/plugin-auth-node@0.4.14
  - @backstage/plugin-scaffolder-backend-module-github@0.3.0
  - @backstage/integration@1.12.0
  - @backstage/plugin-catalog-backend-module-scaffolder-entity-model@0.1.17
  - @backstage/plugin-scaffolder-backend-module-bitbucket-server@0.1.9
  - @backstage/plugin-scaffolder-backend-module-bitbucket-cloud@0.1.9
  - @backstage/plugin-scaffolder-backend-module-bitbucket@0.2.9
  - @backstage/plugin-scaffolder-backend-module-gerrit@0.1.11
  - @backstage/plugin-scaffolder-backend-module-gitlab@0.4.1
  - @backstage/plugin-scaffolder-backend-module-azure@0.1.11
  - @backstage/plugin-scaffolder-backend-module-gitea@0.1.9
  - @backstage/plugin-catalog-node@1.12.1
  - @backstage/plugin-permission-node@0.7.30
  - @backstage/plugin-permission-common@0.7.14
  - @backstage/plugin-scaffolder-common@1.5.3
  - @backstage/plugin-scaffolder-node@0.4.5
  - @backstage/catalog-client@1.6.5
  - @backstage/catalog-model@1.5.0
  - @backstage/config@1.2.0
  - @backstage/errors@1.2.4
  - @backstage/types@1.1.1

## 1.22.8-next.3

### Patch Changes

- d44a20a: Added additional plugin metadata to `package.json`.
- f4c8486: Increase max wait time in debug:wait action to 10 minutes
- Updated dependencies
  - @backstage/backend-plugin-api@0.6.19-next.3
  - @backstage/plugin-auth-node@0.4.14-next.3
  - @backstage/integration@1.12.0-next.1
  - @backstage/plugin-catalog-backend-module-scaffolder-entity-model@0.1.17-next.3
  - @backstage/plugin-scaffolder-backend-module-bitbucket-server@0.1.9-next.2
  - @backstage/plugin-scaffolder-backend-module-bitbucket-cloud@0.1.9-next.2
  - @backstage/plugin-scaffolder-backend-module-bitbucket@0.2.9-next.2
  - @backstage/plugin-scaffolder-backend-module-gerrit@0.1.11-next.2
  - @backstage/plugin-scaffolder-backend-module-github@0.3.0-next.3
  - @backstage/plugin-scaffolder-backend-module-gitlab@0.4.1-next.3
  - @backstage/plugin-scaffolder-backend-module-azure@0.1.11-next.2
  - @backstage/plugin-scaffolder-backend-module-gitea@0.1.9-next.3
  - @backstage/plugin-permission-common@0.7.14-next.0
  - @backstage/plugin-scaffolder-common@1.5.3-next.1
  - @backstage/plugin-permission-node@0.7.30-next.3
  - @backstage/plugin-scaffolder-node@0.4.5-next.3
  - @backstage/plugin-catalog-node@1.12.1-next.2
  - @backstage/backend-tasks@0.5.24-next.3
  - @backstage/backend-common@0.23.0-next.3
  - @backstage/catalog-client@1.6.5
  - @backstage/catalog-model@1.5.0
  - @backstage/config@1.2.0
  - @backstage/errors@1.2.4
  - @backstage/types@1.1.1

## 1.22.8-next.2

### Patch Changes

- Updated dependencies
  - @backstage/plugin-scaffolder-backend-module-gitlab@0.4.1-next.2
  - @backstage/backend-plugin-api@0.6.19-next.2
  - @backstage/backend-common@0.23.0-next.2
  - @backstage/integration@1.12.0-next.0
  - @backstage/plugin-permission-node@0.7.30-next.2
  - @backstage/plugin-scaffolder-backend-module-github@0.3.0-next.2
  - @backstage/backend-tasks@0.5.24-next.2
  - @backstage/plugin-auth-node@0.4.14-next.2
  - @backstage/plugin-catalog-backend-module-scaffolder-entity-model@0.1.17-next.2
  - @backstage/plugin-catalog-node@1.12.1-next.1
  - @backstage/plugin-scaffolder-backend-module-azure@0.1.11-next.1
  - @backstage/plugin-scaffolder-backend-module-bitbucket@0.2.9-next.1
  - @backstage/plugin-scaffolder-backend-module-bitbucket-cloud@0.1.9-next.1
  - @backstage/plugin-scaffolder-backend-module-bitbucket-server@0.1.9-next.1
  - @backstage/plugin-scaffolder-backend-module-gerrit@0.1.11-next.1
  - @backstage/plugin-scaffolder-backend-module-gitea@0.1.9-next.2
  - @backstage/plugin-scaffolder-node@0.4.5-next.2
  - @backstage/catalog-client@1.6.5
  - @backstage/catalog-model@1.5.0
  - @backstage/config@1.2.0
  - @backstage/errors@1.2.4
  - @backstage/types@1.1.1
  - @backstage/plugin-permission-common@0.7.13
  - @backstage/plugin-scaffolder-common@1.5.3-next.0

## 1.22.8-next.1

### Patch Changes

- bcec60f: added the following new permissions to the scaffolder backend endpoints:

  - `scaffolder.task.create`
  - `scaffolder.task.cancel`
  - `scaffolder.task.read`

- Updated dependencies
  - @backstage/backend-tasks@0.5.24-next.1
  - @backstage/backend-plugin-api@0.6.19-next.1
  - @backstage/plugin-permission-node@0.7.30-next.1
  - @backstage/plugin-scaffolder-backend-module-gitea@0.1.9-next.1
  - @backstage/backend-common@0.23.0-next.1
  - @backstage/plugin-scaffolder-backend-module-gitlab@0.4.1-next.1
  - @backstage/plugin-scaffolder-common@1.5.3-next.0
  - @backstage/plugin-auth-node@0.4.14-next.1
  - @backstage/plugin-catalog-backend-module-scaffolder-entity-model@0.1.17-next.1
  - @backstage/plugin-catalog-node@1.12.1-next.0
  - @backstage/plugin-scaffolder-backend-module-bitbucket@0.2.9-next.0
  - @backstage/plugin-scaffolder-backend-module-bitbucket-cloud@0.1.9-next.0
  - @backstage/plugin-scaffolder-backend-module-bitbucket-server@0.1.9-next.0
  - @backstage/plugin-scaffolder-backend-module-gerrit@0.1.11-next.0
  - @backstage/plugin-scaffolder-backend-module-github@0.2.9-next.1
  - @backstage/plugin-scaffolder-node@0.4.5-next.1

## 1.22.8-next.0

### Patch Changes

- 7d30d95: Fixing issue with log meta fields possibly being circular refs
- d617103: Updating the logger redaction message to something less dramatic
- Updated dependencies
  - @backstage/backend-tasks@0.5.24-next.0
  - @backstage/backend-common@0.22.1-next.0
  - @backstage/plugin-scaffolder-backend-module-github@0.2.9-next.0
  - @backstage/backend-plugin-api@0.6.19-next.0
  - @backstage/plugin-auth-node@0.4.14-next.0
  - @backstage/plugin-permission-node@0.7.30-next.0
  - @backstage/plugin-scaffolder-backend-module-gitlab@0.4.1-next.0
  - @backstage/plugin-scaffolder-node@0.4.5-next.0
  - @backstage/plugin-scaffolder-backend-module-azure@0.1.11-next.0
  - @backstage/plugin-scaffolder-backend-module-bitbucket@0.2.9-next.0
  - @backstage/plugin-scaffolder-backend-module-bitbucket-cloud@0.1.9-next.0
  - @backstage/plugin-scaffolder-backend-module-bitbucket-server@0.1.9-next.0
  - @backstage/plugin-scaffolder-backend-module-gerrit@0.1.11-next.0
  - @backstage/plugin-scaffolder-backend-module-gitea@0.1.9-next.0
  - @backstage/plugin-catalog-backend-module-scaffolder-entity-model@0.1.17-next.0
  - @backstage/plugin-catalog-node@1.12.1-next.0
  - @backstage/catalog-client@1.6.5
  - @backstage/catalog-model@1.5.0
  - @backstage/config@1.2.0
  - @backstage/errors@1.2.4
  - @backstage/integration@1.11.0
  - @backstage/types@1.1.1
  - @backstage/plugin-permission-common@0.7.13
  - @backstage/plugin-scaffolder-common@1.5.2

## 1.22.6

### Patch Changes

- 131e5cb: Fix broken links in README.
- 025641b: Fix issue with the log format not being respected when logging from actions
- d229dc4: Move path utilities from `backend-common` to the `backend-plugin-api` package.
- e4b50ab: Scaffolder workspace serialization
- 025641b: Redact `meta` fields too with the logger
- Updated dependencies
  - @backstage/plugin-scaffolder-common@1.5.2
  - @backstage/plugin-catalog-node@1.12.0
  - @backstage/plugin-scaffolder-backend-module-github@0.2.8
  - @backstage/plugin-scaffolder-backend-module-gitea@0.1.8
  - @backstage/plugin-scaffolder-backend-module-gitlab@0.4.0
  - @backstage/catalog-model@1.5.0
  - @backstage/backend-common@0.22.0
  - @backstage/backend-plugin-api@0.6.18
  - @backstage/plugin-scaffolder-node@0.4.4
  - @backstage/backend-tasks@0.5.23
  - @backstage/plugin-scaffolder-backend-module-bitbucket-server@0.1.8
  - @backstage/plugin-auth-node@0.4.13
  - @backstage/integration@1.11.0
  - @backstage/catalog-client@1.6.5
  - @backstage/plugin-catalog-backend-module-scaffolder-entity-model@0.1.16
  - @backstage/plugin-permission-node@0.7.29
  - @backstage/plugin-scaffolder-backend-module-azure@0.1.10
  - @backstage/plugin-scaffolder-backend-module-bitbucket@0.2.8
  - @backstage/plugin-scaffolder-backend-module-bitbucket-cloud@0.1.8
  - @backstage/plugin-scaffolder-backend-module-gerrit@0.1.10

## 1.22.6-next.2

### Patch Changes

- e4b50ab: Scaffolder workspace serialization
- Updated dependencies
  - @backstage/plugin-catalog-node@1.12.0-next.2
  - @backstage/plugin-scaffolder-backend-module-gitlab@0.4.0-next.2
  - @backstage/backend-common@0.22.0-next.2
  - @backstage/plugin-scaffolder-node@0.4.4-next.2
  - @backstage/integration@1.11.0-next.0
  - @backstage/plugin-catalog-backend-module-scaffolder-entity-model@0.1.16-next.2
  - @backstage/plugin-scaffolder-backend-module-azure@0.1.10-next.2
  - @backstage/plugin-scaffolder-backend-module-bitbucket@0.2.8-next.2
  - @backstage/plugin-scaffolder-backend-module-bitbucket-cloud@0.1.8-next.2
  - @backstage/plugin-scaffolder-backend-module-bitbucket-server@0.1.8-next.2
  - @backstage/plugin-scaffolder-backend-module-gerrit@0.1.10-next.2
  - @backstage/plugin-scaffolder-backend-module-gitea@0.1.8-next.2
  - @backstage/plugin-scaffolder-backend-module-github@0.2.8-next.2

## 1.22.5-next.1

### Patch Changes

- Updated dependencies
  - @backstage/plugin-scaffolder-common@1.5.2-next.1
  - @backstage/backend-common@0.22.0-next.1
  - @backstage/plugin-catalog-backend-module-scaffolder-entity-model@0.1.16-next.1
  - @backstage/plugin-scaffolder-node@0.4.4-next.1
  - @backstage/backend-tasks@0.5.23-next.1
  - @backstage/plugin-auth-node@0.4.13-next.1
  - @backstage/plugin-permission-node@0.7.29-next.1
  - @backstage/plugin-scaffolder-backend-module-github@0.2.8-next.1
  - @backstage/plugin-scaffolder-backend-module-gitlab@0.3.4-next.1
  - @backstage/plugin-scaffolder-backend-module-azure@0.1.10-next.1
  - @backstage/plugin-scaffolder-backend-module-bitbucket@0.2.8-next.1
  - @backstage/plugin-scaffolder-backend-module-bitbucket-cloud@0.1.8-next.1
  - @backstage/plugin-scaffolder-backend-module-bitbucket-server@0.1.8-next.1
  - @backstage/plugin-scaffolder-backend-module-gerrit@0.1.10-next.1
  - @backstage/plugin-scaffolder-backend-module-gitea@0.1.8-next.1
  - @backstage/plugin-catalog-node@1.11.2-next.1
  - @backstage/backend-plugin-api@0.6.18-next.1

## 1.22.5-next.0

### Patch Changes

- 025641b: Fix issue with the log format not being respected when logging from actions
- 025641b: Redact `meta` fields too with the logger
- Updated dependencies
  - @backstage/plugin-scaffolder-backend-module-github@0.2.8-next.0
  - @backstage/plugin-scaffolder-backend-module-gitea@0.1.8-next.0
  - @backstage/catalog-model@1.5.0-next.0
  - @backstage/plugin-scaffolder-backend-module-gitlab@0.3.4-next.0
  - @backstage/plugin-scaffolder-backend-module-bitbucket-server@0.1.8-next.0
  - @backstage/plugin-auth-node@0.4.13-next.0
  - @backstage/backend-common@0.21.8-next.0
  - @backstage/backend-plugin-api@0.6.18-next.0
  - @backstage/catalog-client@1.6.5-next.0
  - @backstage/plugin-catalog-backend-module-scaffolder-entity-model@0.1.16-next.0
  - @backstage/plugin-catalog-node@1.11.2-next.0
  - @backstage/plugin-scaffolder-common@1.5.2-next.0
  - @backstage/plugin-scaffolder-node@0.4.4-next.0
  - @backstage/backend-tasks@0.5.23-next.0
  - @backstage/config@1.2.0
  - @backstage/errors@1.2.4
  - @backstage/integration@1.10.0
  - @backstage/types@1.1.1
  - @backstage/plugin-permission-common@0.7.13
  - @backstage/plugin-permission-node@0.7.29-next.0
  - @backstage/plugin-scaffolder-backend-module-azure@0.1.10-next.0
  - @backstage/plugin-scaffolder-backend-module-bitbucket@0.2.8-next.0
  - @backstage/plugin-scaffolder-backend-module-bitbucket-cloud@0.1.8-next.0
  - @backstage/plugin-scaffolder-backend-module-gerrit@0.1.10-next.0

## 1.22.4

### Patch Changes

- f34a9b1: The `catalog:write` action now automatically adds a `backstage.io/template-source` annotation, indicating which Scaffolder template was used to create the entity.
- Updated dependencies
  - @backstage/backend-common@0.21.7
  - @backstage/plugin-permission-node@0.7.28
  - @backstage/plugin-scaffolder-backend-module-bitbucket-cloud@0.1.7
  - @backstage/plugin-scaffolder-backend-module-gitlab@0.3.3
  - @backstage/plugin-scaffolder-backend-module-bitbucket-server@0.1.7
  - @backstage/backend-plugin-api@0.6.17
  - @backstage/plugin-scaffolder-backend-module-github@0.2.7
  - @backstage/backend-tasks@0.5.22
  - @backstage/plugin-scaffolder-backend-module-gerrit@0.1.9
  - @backstage/plugin-auth-node@0.4.12
  - @backstage/catalog-client@1.6.4
  - @backstage/plugin-scaffolder-backend-module-bitbucket@0.2.7
  - @backstage/plugin-scaffolder-backend-module-azure@0.1.9
  - @backstage/plugin-scaffolder-backend-module-gitea@0.1.7
  - @backstage/integration@1.10.0
  - @backstage/plugin-scaffolder-node@0.4.3
  - @backstage/plugin-catalog-node@1.11.1
  - @backstage/catalog-model@1.4.5
  - @backstage/config@1.2.0
  - @backstage/errors@1.2.4
  - @backstage/types@1.1.1
  - @backstage/plugin-catalog-backend-module-scaffolder-entity-model@0.1.15
  - @backstage/plugin-permission-common@0.7.13
  - @backstage/plugin-scaffolder-common@1.5.1

## 1.22.4-next.1

### Patch Changes

- f34a9b1: The `catalog:write` action now automatically adds a `backstage.io/template-source` annotation, indicating which Scaffolder template was used to create the entity.
- Updated dependencies
  - @backstage/backend-common@0.21.7-next.1
  - @backstage/plugin-scaffolder-backend-module-bitbucket-server@0.1.7-next.1
  - @backstage/backend-plugin-api@0.6.17-next.1
  - @backstage/plugin-auth-node@0.4.12-next.1
  - @backstage/catalog-client@1.6.4-next.0
  - @backstage/plugin-scaffolder-backend-module-bitbucket-cloud@0.1.7-next.1
  - @backstage/plugin-scaffolder-backend-module-bitbucket@0.2.7-next.1
  - @backstage/plugin-scaffolder-backend-module-github@0.2.7-next.1
  - @backstage/plugin-scaffolder-backend-module-gitlab@0.3.3-next.1
  - @backstage/plugin-scaffolder-backend-module-azure@0.1.9-next.1
  - @backstage/plugin-scaffolder-backend-module-gitea@0.1.7-next.1
  - @backstage/backend-tasks@0.5.22-next.1
  - @backstage/plugin-permission-node@0.7.28-next.1
  - @backstage/plugin-scaffolder-node@0.4.3-next.1
  - @backstage/catalog-model@1.4.5
  - @backstage/config@1.2.0
  - @backstage/errors@1.2.4
  - @backstage/integration@1.10.0-next.0
  - @backstage/types@1.1.1
  - @backstage/plugin-catalog-backend-module-scaffolder-entity-model@0.1.15-next.1
  - @backstage/plugin-catalog-node@1.11.1-next.1
  - @backstage/plugin-permission-common@0.7.13
  - @backstage/plugin-scaffolder-backend-module-gerrit@0.1.9-next.1
  - @backstage/plugin-scaffolder-common@1.5.1

## 1.22.4-next.0

### Patch Changes

- Updated dependencies
  - @backstage/plugin-scaffolder-backend-module-bitbucket-cloud@0.1.7-next.0
  - @backstage/backend-common@0.21.7-next.0
  - @backstage/integration@1.10.0-next.0
  - @backstage/plugin-scaffolder-backend-module-bitbucket@0.2.7-next.0
  - @backstage/backend-plugin-api@0.6.17-next.0
  - @backstage/backend-tasks@0.5.22-next.0
  - @backstage/catalog-client@1.6.3
  - @backstage/catalog-model@1.4.5
  - @backstage/config@1.2.0
  - @backstage/errors@1.2.4
  - @backstage/types@1.1.1
  - @backstage/plugin-auth-node@0.4.12-next.0
  - @backstage/plugin-catalog-backend-module-scaffolder-entity-model@0.1.15-next.0
  - @backstage/plugin-catalog-node@1.11.1-next.0
  - @backstage/plugin-permission-common@0.7.13
  - @backstage/plugin-permission-node@0.7.28-next.0
  - @backstage/plugin-scaffolder-backend-module-azure@0.1.9-next.0
  - @backstage/plugin-scaffolder-backend-module-bitbucket-server@0.1.7-next.0
  - @backstage/plugin-scaffolder-backend-module-gerrit@0.1.9-next.0
  - @backstage/plugin-scaffolder-backend-module-gitea@0.1.7-next.0
  - @backstage/plugin-scaffolder-backend-module-github@0.2.7-next.0
  - @backstage/plugin-scaffolder-backend-module-gitlab@0.3.3-next.0
  - @backstage/plugin-scaffolder-common@1.5.1
  - @backstage/plugin-scaffolder-node@0.4.3-next.0

## 1.22.3

### Patch Changes

- c74c2de: Fixed an issue causing actions to fail when retrieving auth credentials
- Updated dependencies
  - @backstage/plugin-catalog-node@1.11.0
  - @backstage/catalog-client@1.6.3
  - @backstage/plugin-auth-node@0.4.11
  - @backstage/backend-common@0.21.6
  - @backstage/plugin-catalog-backend-module-scaffolder-entity-model@0.1.14
  - @backstage/plugin-scaffolder-backend-module-gitlab@0.3.2
  - @backstage/backend-plugin-api@0.6.16
  - @backstage/plugin-permission-node@0.7.27
  - @backstage/backend-tasks@0.5.21
  - @backstage/plugin-scaffolder-backend-module-github@0.2.6
  - @backstage/plugin-scaffolder-node@0.4.2
  - @backstage/catalog-model@1.4.5
  - @backstage/config@1.2.0
  - @backstage/errors@1.2.4
  - @backstage/integration@1.9.1
  - @backstage/types@1.1.1
  - @backstage/plugin-permission-common@0.7.13
  - @backstage/plugin-scaffolder-backend-module-azure@0.1.8
  - @backstage/plugin-scaffolder-backend-module-bitbucket@0.2.6
  - @backstage/plugin-scaffolder-backend-module-bitbucket-cloud@0.1.6
  - @backstage/plugin-scaffolder-backend-module-bitbucket-server@0.1.6
  - @backstage/plugin-scaffolder-backend-module-gerrit@0.1.8
  - @backstage/plugin-scaffolder-backend-module-gitea@0.1.6
  - @backstage/plugin-scaffolder-common@1.5.1

## 1.22.2

### Patch Changes

- Updated dependencies
  - @backstage/plugin-catalog-node@1.10.0
  - @backstage/catalog-client@1.6.2
  - @backstage/backend-common@0.21.5
  - @backstage/plugin-catalog-backend-module-scaffolder-entity-model@0.1.13
  - @backstage/plugin-auth-node@0.4.10
  - @backstage/plugin-scaffolder-backend-module-gitlab@0.3.1
  - @backstage/backend-tasks@0.5.20
  - @backstage/plugin-permission-node@0.7.26
  - @backstage/plugin-scaffolder-backend-module-github@0.2.5
  - @backstage/plugin-scaffolder-node@0.4.1
  - @backstage/backend-plugin-api@0.6.15
  - @backstage/catalog-model@1.4.5
  - @backstage/config@1.2.0
  - @backstage/errors@1.2.4
  - @backstage/integration@1.9.1
  - @backstage/types@1.1.1
  - @backstage/plugin-permission-common@0.7.13
  - @backstage/plugin-scaffolder-backend-module-azure@0.1.7
  - @backstage/plugin-scaffolder-backend-module-bitbucket@0.2.5
  - @backstage/plugin-scaffolder-backend-module-bitbucket-cloud@0.1.5
  - @backstage/plugin-scaffolder-backend-module-bitbucket-server@0.1.5
  - @backstage/plugin-scaffolder-backend-module-gerrit@0.1.7
  - @backstage/plugin-scaffolder-backend-module-gitea@0.1.5
  - @backstage/plugin-scaffolder-common@1.5.1

## 1.22.1

### Patch Changes

- Updated dependencies
  - @backstage/plugin-catalog-node@1.9.0
  - @backstage/plugin-catalog-backend-module-scaffolder-entity-model@0.1.12

## 1.22.0

### Minor Changes

- e9663a9: Move away from using `ctx.logStream`
- aa543c9: Migrate plugin to use the new auth services, add an optional service discovery to the router options and change the permissions type to be `PermissionsService`.
- e9663a9: Enable the redaction of secrets using the redacting logger and the secrets from the `TaskSpec`
- c6b132e: Introducing checkpoints for scaffolder task action idempotency

### Patch Changes

- 984abfa: Fixing the lost of the initial state after a task recovery.
- 703ebc9: Fix support for unauthenticated requests to create scaffolder tasks
- f44589d: Introduced `createMockActionContext` to unify the way of creating scaffolder mock context.

  It will help to maintain tests in a long run during structural changes of action context.

- 0fb419b: Updated dependency `uuid` to `^9.0.0`.
  Updated dependency `@types/uuid` to `^9.0.0`.
- bbd1fe1: Made "checkpoint" on scaffolder action context non-optional
- Updated dependencies
  - @backstage/plugin-scaffolder-node@0.4.0
  - @backstage/plugin-scaffolder-backend-module-azure@0.1.6
  - @backstage/plugin-scaffolder-backend-module-bitbucket-cloud@0.1.4
  - @backstage/plugin-scaffolder-backend-module-bitbucket-server@0.1.4
  - @backstage/plugin-scaffolder-backend-module-bitbucket@0.2.4
  - @backstage/backend-common@0.21.4
  - @backstage/integration@1.9.1
  - @backstage/plugin-auth-node@0.4.9
  - @backstage/config@1.2.0
  - @backstage/errors@1.2.4
  - @backstage/backend-plugin-api@0.6.14
  - @backstage/plugin-scaffolder-backend-module-gerrit@0.1.6
  - @backstage/plugin-scaffolder-backend-module-github@0.2.4
  - @backstage/plugin-scaffolder-backend-module-gitlab@0.3.0
  - @backstage/plugin-scaffolder-backend-module-gitea@0.1.4
  - @backstage/plugin-permission-common@0.7.13
  - @backstage/plugin-catalog-node@1.8.0
  - @backstage/catalog-client@1.6.1
  - @backstage/backend-tasks@0.5.19
  - @backstage/plugin-permission-node@0.7.25
  - @backstage/plugin-catalog-backend-module-scaffolder-entity-model@0.1.11
  - @backstage/catalog-model@1.4.5
  - @backstage/types@1.1.1
  - @backstage/plugin-scaffolder-common@1.5.1

## 1.22.0-next.2

### Minor Changes

- e9663a9: Move away from using `ctx.logStream`
- e9663a9: Enable the redaction of secrets using the redacting logger and the secrets from the `TaskSpec`

### Patch Changes

- 703ebc9: Fix support for unauthenticated requests to create scaffolder tasks
- Updated dependencies
  - @backstage/plugin-scaffolder-node@0.4.0-next.2
  - @backstage/plugin-scaffolder-backend-module-azure@0.1.6-next.2
  - @backstage/plugin-scaffolder-backend-module-bitbucket-cloud@0.1.4-next.2
  - @backstage/plugin-scaffolder-backend-module-bitbucket-server@0.1.4-next.2
  - @backstage/plugin-scaffolder-backend-module-bitbucket@0.2.4-next.2
  - @backstage/integration@1.9.1-next.2
  - @backstage/plugin-scaffolder-backend-module-gitlab@0.3.0-next.2
  - @backstage/plugin-scaffolder-backend-module-gitea@0.1.4-next.2
  - @backstage/catalog-client@1.6.1-next.1
  - @backstage/plugin-scaffolder-backend-module-gerrit@0.1.6-next.2
  - @backstage/plugin-scaffolder-backend-module-github@0.2.4-next.2
  - @backstage/backend-common@0.21.4-next.2
  - @backstage/plugin-auth-node@0.4.9-next.2
  - @backstage/plugin-catalog-node@1.8.0-next.2
  - @backstage/backend-plugin-api@0.6.14-next.2
  - @backstage/backend-tasks@0.5.19-next.2
  - @backstage/catalog-model@1.4.5-next.0
  - @backstage/config@1.2.0-next.1
  - @backstage/errors@1.2.4-next.0
  - @backstage/types@1.1.1
  - @backstage/plugin-catalog-backend-module-scaffolder-entity-model@0.1.11-next.2
  - @backstage/plugin-permission-common@0.7.13-next.1
  - @backstage/plugin-permission-node@0.7.25-next.2
  - @backstage/plugin-scaffolder-common@1.5.1-next.1

## 1.22.0-next.1

### Minor Changes

- aa543c9: Migrate plugin to use the new auth services, add an optional service discovery to the router options and change the permissions type to be `PermissionsService`.

### Patch Changes

- bbd1fe1: Made "checkpoint" on scaffolder action context non-optional
- Updated dependencies
  - @backstage/config@1.2.0-next.1
  - @backstage/plugin-scaffolder-node@0.4.0-next.1
  - @backstage/plugin-scaffolder-backend-module-github@0.2.4-next.1
  - @backstage/backend-common@0.21.4-next.1
  - @backstage/backend-plugin-api@0.6.14-next.1
  - @backstage/backend-tasks@0.5.19-next.1
  - @backstage/integration@1.9.1-next.1
  - @backstage/plugin-auth-node@0.4.9-next.1
  - @backstage/plugin-permission-common@0.7.13-next.1
  - @backstage/plugin-permission-node@0.7.25-next.1
  - @backstage/plugin-scaffolder-backend-module-azure@0.1.6-next.1
  - @backstage/plugin-scaffolder-backend-module-bitbucket@0.2.4-next.1
  - @backstage/plugin-scaffolder-backend-module-bitbucket-cloud@0.1.4-next.1
  - @backstage/plugin-scaffolder-backend-module-bitbucket-server@0.1.4-next.1
  - @backstage/plugin-scaffolder-backend-module-gerrit@0.1.6-next.1
  - @backstage/plugin-scaffolder-backend-module-gitea@0.1.4-next.1
  - @backstage/plugin-scaffolder-backend-module-gitlab@0.2.17-next.1
  - @backstage/catalog-client@1.6.1-next.0
  - @backstage/catalog-model@1.4.5-next.0
  - @backstage/errors@1.2.4-next.0
  - @backstage/types@1.1.1
  - @backstage/plugin-catalog-backend-module-scaffolder-entity-model@0.1.11-next.1
  - @backstage/plugin-catalog-node@1.8.0-next.1
  - @backstage/plugin-scaffolder-common@1.5.1-next.1

## 1.22.0-next.0

### Minor Changes

- c6b132e: Introducing checkpoints for scaffolder task action idempotency

### Patch Changes

- f44589d: Introduced `createMockActionContext` to unify the way of creating scaffolder mock context.

  It will help to maintain tests in a long run during structural changes of action context.

- 0fb419b: Updated dependency `uuid` to `^9.0.0`.
  Updated dependency `@types/uuid` to `^9.0.0`.
- Updated dependencies
  - @backstage/backend-common@0.21.3-next.0
  - @backstage/plugin-auth-node@0.4.8-next.0
  - @backstage/errors@1.2.4-next.0
  - @backstage/plugin-scaffolder-node@0.3.3-next.0
  - @backstage/backend-plugin-api@0.6.13-next.0
  - @backstage/plugin-scaffolder-backend-module-bitbucket-server@0.1.3-next.0
  - @backstage/plugin-scaffolder-backend-module-bitbucket-cloud@0.1.3-next.0
  - @backstage/plugin-scaffolder-backend-module-bitbucket@0.2.3-next.0
  - @backstage/plugin-scaffolder-backend-module-gerrit@0.1.5-next.0
  - @backstage/plugin-scaffolder-backend-module-github@0.2.3-next.0
  - @backstage/plugin-scaffolder-backend-module-gitlab@0.2.16-next.0
  - @backstage/plugin-scaffolder-backend-module-azure@0.1.5-next.0
  - @backstage/plugin-scaffolder-backend-module-gitea@0.1.3-next.0
  - @backstage/plugin-permission-common@0.7.13-next.0
  - @backstage/plugin-catalog-node@1.8.0-next.0
  - @backstage/backend-tasks@0.5.18-next.0
  - @backstage/plugin-permission-node@0.7.24-next.0
  - @backstage/plugin-catalog-backend-module-scaffolder-entity-model@0.1.10-next.0
  - @backstage/catalog-client@1.6.1-next.0
  - @backstage/catalog-model@1.4.5-next.0
  - @backstage/config@1.1.2-next.0
  - @backstage/integration@1.9.1-next.0
  - @backstage/types@1.1.1
  - @backstage/plugin-scaffolder-common@1.5.1-next.0

## 1.21.0

### Minor Changes

- 458bf21: Created a gitea module for the scaffolder. This module provides a new action "publish:gitea" able to create a gitea repository owned by an organization. See: https://gitea.com/api/swagger#/organization/createOrgRepo
- 11b9a08: Introduced the first version of recoverable tasks.
- 78c100b: Support providing an overriding token for `fetch:template`, `fetch:plain` and `fetch:file` when interacting with upstream integrations
- e9a5228: The built-in module list has been trimmed down when using the new Backend System. Provider specific modules should now be installed with `backend.add` to provide additional actions to the scaffolder. These modules are as follows:

  - `@backstage/plugin-scaffolder-backend-module-github`
  - `@backstage/plugin-scaffolder-backend-module-gitlab`
  - `@backstage/plugin-scaffolder-backend-module-bitbucket`
  - `@backstage/plugin-scaffolder-backend-module-gitea`
  - `@backstage/plugin-scaffolder-backend-module-gerrit`
  - `@backstage/plugin-scaffolder-backend-module-confluence-to-markdown`
  - `@backstage/plugin-scaffolder-backend-module-cookiecutter`
  - `@backstage/plugin-scaffolder-backend-module-rails`
  - `@backstage/plugin-scaffolder-backend-module-sentry`
  - `@backstage/plugin-scaffolder-backend-module-yeoman`

### Patch Changes

- 5eb6882: New scaffolder module `@backstage/plugin-scaffolder-backend-module-bitbucket-server`.

  Extracted from `@backstage/plugin-scaffolder-backend-module-bitbucket`
  and replaces its actions related to Bitbucket Server.

  - `publish:bitbucketServer`
  - `publish:bitbucketServer:pull-request`

- 09f8b31: Simple typo fix in the fetch:template action example on the word 'skeleton'.
- c25a500: Fix some deprecations and misplaced `await` usage.
- f6792c6: Move the `NODE_OPTIONS` messaging for `--no-node-snapshot` to the `SecureTemplater` in order to get better messaging at runtime
- 9aac2b0: Use `--cwd` as the first `yarn` argument
- 6bb6f3e: Updated dependency `fs-extra` to `^11.2.0`.
  Updated dependency `@types/fs-extra` to `^11.0.0`.
- 52ae6b9: Updated dependency `esbuild` to `^0.20.0`.
- 5eb6882: New scaffolder module `@backstage/plugin-scaffolder-backend-module-bitbucket-cloud`.

  Extracted from `@backstage/plugin-scaffolder-backend-module-bitbucket`
  and replaces its actions related to Bitbucket Cloud.

  - `publish:bitbucketCloud`
  - `bitbucket:pipelines:run`

- 0a395b3: Upgraded `prom-client` to version 15
- e1c479d: When using node 20+ the `scaffolder-backend` will now throw an error at startup if the `--no-node-snapshot` option was
  not provided to node.
- e0e5afe: Add option to configure nunjucks with the `trimBlocks` and `lstripBlocks` options in the fetch:template action
- Updated dependencies
  - @backstage/backend-common@0.21.0
  - @backstage/plugin-scaffolder-backend-module-github@0.2.0
  - @backstage/plugin-scaffolder-backend-module-bitbucket-server@0.1.0
  - @backstage/plugin-auth-node@0.4.4
  - @backstage/plugin-scaffolder-backend-module-bitbucket@0.2.0
  - @backstage/plugin-scaffolder-backend-module-gerrit@0.1.2
  - @backstage/plugin-scaffolder-backend-module-gitlab@0.2.13
  - @backstage/plugin-scaffolder-backend-module-azure@0.1.2
  - @backstage/backend-plugin-api@0.6.10
  - @backstage/backend-tasks@0.5.15
  - @backstage/catalog-model@1.4.4
  - @backstage/integration@1.9.0
  - @backstage/catalog-client@1.6.0
  - @backstage/plugin-scaffolder-backend-module-gitea@0.1.0
  - @backstage/plugin-scaffolder-node@0.3.0
  - @backstage/plugin-catalog-backend-module-scaffolder-entity-model@0.1.7
  - @backstage/plugin-scaffolder-backend-module-bitbucket-cloud@0.1.0
  - @backstage/plugin-scaffolder-common@1.5.0
  - @backstage/plugin-catalog-node@1.7.0
  - @backstage/plugin-permission-node@0.7.21
  - @backstage/config@1.1.1
  - @backstage/errors@1.2.3
  - @backstage/types@1.1.1
  - @backstage/plugin-permission-common@0.7.12

## 1.21.0-next.3

### Patch Changes

- Updated dependencies
  - @backstage/backend-common@0.21.0-next.3
  - @backstage/plugin-scaffolder-backend-module-gitlab@0.2.13-next.3
  - @backstage/integration@1.9.0-next.1
  - @backstage/backend-tasks@0.5.15-next.3
  - @backstage/plugin-catalog-backend-module-scaffolder-entity-model@0.1.7-next.3
  - @backstage/plugin-scaffolder-backend-module-bitbucket-server@0.1.0-next.1
  - @backstage/plugin-scaffolder-backend-module-bitbucket-cloud@0.1.0-next.1
  - @backstage/plugin-scaffolder-backend-module-bitbucket@0.2.0-next.3
  - @backstage/plugin-scaffolder-backend-module-gerrit@0.1.2-next.3
  - @backstage/plugin-scaffolder-backend-module-github@0.2.0-next.3
  - @backstage/plugin-scaffolder-backend-module-azure@0.1.2-next.3
  - @backstage/plugin-catalog-node@1.6.2-next.3
  - @backstage/plugin-auth-node@0.4.4-next.3
  - @backstage/plugin-permission-node@0.7.21-next.3
  - @backstage/plugin-scaffolder-node@0.3.0-next.3
  - @backstage/backend-plugin-api@0.6.10-next.3
  - @backstage/catalog-client@1.6.0-next.1
  - @backstage/catalog-model@1.4.4-next.0
  - @backstage/config@1.1.1
  - @backstage/errors@1.2.3
  - @backstage/types@1.1.1
  - @backstage/plugin-permission-common@0.7.12
  - @backstage/plugin-scaffolder-common@1.5.0-next.1

## 1.21.0-next.2

### Patch Changes

- 5eb6882: New scaffolder module `@backstage/plugin-scaffolder-backend-module-bitbucket-server`.

  Extracted from `@backstage/plugin-scaffolder-backend-module-bitbucket`
  and replaces its actions related to Bitbucket Server.

  - `publish:bitbucketServer`
  - `publish:bitbucketServer:pull-request`

- 9aac2b0: Use `--cwd` as the first `yarn` argument
- 52ae6b9: Updated dependency `esbuild` to `^0.20.0`.
- 5eb6882: New scaffolder module `@backstage/plugin-scaffolder-backend-module-bitbucket-cloud`.

  Extracted from `@backstage/plugin-scaffolder-backend-module-bitbucket`
  and replaces its actions related to Bitbucket Cloud.

  - `publish:bitbucketCloud`
  - `bitbucket:pipelines:run`

- Updated dependencies
  - @backstage/plugin-scaffolder-backend-module-bitbucket-server@0.1.0-next.0
  - @backstage/backend-common@0.21.0-next.2
  - @backstage/plugin-scaffolder-backend-module-bitbucket@0.2.0-next.2
  - @backstage/plugin-scaffolder-backend-module-gitlab@0.2.13-next.2
  - @backstage/backend-plugin-api@0.6.10-next.2
  - @backstage/backend-tasks@0.5.15-next.2
  - @backstage/plugin-auth-node@0.4.4-next.2
  - @backstage/plugin-scaffolder-backend-module-bitbucket-cloud@0.1.0-next.0
  - @backstage/plugin-scaffolder-backend-module-gerrit@0.1.2-next.2
  - @backstage/plugin-permission-node@0.7.21-next.2
  - @backstage/plugin-scaffolder-backend-module-azure@0.1.2-next.2
  - @backstage/plugin-scaffolder-backend-module-github@0.2.0-next.2
  - @backstage/plugin-scaffolder-node@0.3.0-next.2
  - @backstage/plugin-catalog-backend-module-scaffolder-entity-model@0.1.7-next.2
  - @backstage/plugin-catalog-node@1.6.2-next.2
  - @backstage/config@1.1.1
  - @backstage/catalog-client@1.6.0-next.1
  - @backstage/catalog-model@1.4.4-next.0
  - @backstage/errors@1.2.3
  - @backstage/integration@1.9.0-next.0
  - @backstage/types@1.1.1
  - @backstage/plugin-permission-common@0.7.12
  - @backstage/plugin-scaffolder-common@1.5.0-next.1

## 1.21.0-next.1

### Minor Changes

- 78c100b: Support providing an overriding token for `fetch:template`, `fetch:plain` and `fetch:file` when interacting with upstream integrations

### Patch Changes

- 09f8b31: Simple typo fix in the fetch:template action example on the word 'skeleton'.
- f6792c6: Move the `NODE_OPTIONS` messaging for `--no-node-snapshot` to the `SecureTemplater` in order to get better messaging at runtime
- e1c479d: When using node 20+ the `scaffolder-backend` will now throw an error at startup if the `--no-node-snapshot` option was
  not provided to node.
- e0e5afe: Add option to configure nunjucks with the `trimBlocks` and `lstripBlocks` options in the fetch:template action
- Updated dependencies
  - @backstage/plugin-scaffolder-backend-module-github@0.2.0-next.1
  - @backstage/catalog-model@1.4.4-next.0
  - @backstage/catalog-client@1.6.0-next.1
  - @backstage/backend-plugin-api@0.6.10-next.1
  - @backstage/backend-common@0.21.0-next.1
  - @backstage/integration@1.9.0-next.0
  - @backstage/plugin-scaffolder-node@0.3.0-next.1
  - @backstage/backend-tasks@0.5.15-next.1
  - @backstage/config@1.1.1
  - @backstage/errors@1.2.3
  - @backstage/types@1.1.1
  - @backstage/plugin-auth-node@0.4.4-next.1
  - @backstage/plugin-catalog-backend-module-scaffolder-entity-model@0.1.7-next.1
  - @backstage/plugin-catalog-node@1.6.2-next.1
  - @backstage/plugin-permission-common@0.7.12
  - @backstage/plugin-permission-node@0.7.21-next.1
  - @backstage/plugin-scaffolder-backend-module-azure@0.1.2-next.1
  - @backstage/plugin-scaffolder-backend-module-bitbucket@0.1.2-next.1
  - @backstage/plugin-scaffolder-backend-module-gerrit@0.1.2-next.1
  - @backstage/plugin-scaffolder-backend-module-gitlab@0.2.13-next.1
  - @backstage/plugin-scaffolder-common@1.5.0-next.1

## 1.21.0-next.0

### Minor Changes

- 11b9a08: Introduced the first version of recoverable tasks.
- e9a5228: The built-in module list has been trimmed down when using the new Backend System. Provider specific modules should now be installed with `backend.add` to provide additional actions to the scaffolder. These modules are as follows:

  - `@backstage/plugin-scaffolder-backend-module-github`
  - `@backstage/plugin-scaffolder-backend-module-gitlab`
  - `@backstage/plugin-scaffolder-backend-module-bitbucket`
  - `@backstage/plugin-scaffolder-backend-module-gitea`
  - `@backstage/plugin-scaffolder-backend-module-gerrit`
  - `@backstage/plugin-scaffolder-backend-module-confluence-to-markdown`
  - `@backstage/plugin-scaffolder-backend-module-cookiecutter`
  - `@backstage/plugin-scaffolder-backend-module-rails`
  - `@backstage/plugin-scaffolder-backend-module-sentry`
  - `@backstage/plugin-scaffolder-backend-module-yeoman`

### Patch Changes

- Updated dependencies
  - @backstage/backend-common@0.21.0-next.0
  - @backstage/plugin-scaffolder-backend-module-bitbucket@0.1.2-next.0
  - @backstage/plugin-scaffolder-backend-module-gerrit@0.1.2-next.0
  - @backstage/plugin-scaffolder-backend-module-github@0.1.2-next.0
  - @backstage/plugin-scaffolder-backend-module-gitlab@0.2.13-next.0
  - @backstage/plugin-scaffolder-backend-module-azure@0.1.2-next.0
  - @backstage/catalog-client@1.6.0-next.0
  - @backstage/plugin-scaffolder-node@0.3.0-next.0
  - @backstage/plugin-scaffolder-common@1.5.0-next.0
  - @backstage/backend-tasks@0.5.15-next.0
  - @backstage/plugin-auth-node@0.4.4-next.0
  - @backstage/plugin-catalog-backend-module-scaffolder-entity-model@0.1.7-next.0
  - @backstage/plugin-catalog-node@1.6.2-next.0
  - @backstage/plugin-permission-node@0.7.21-next.0
  - @backstage/backend-plugin-api@0.6.10-next.0
  - @backstage/catalog-model@1.4.3
  - @backstage/config@1.1.1
  - @backstage/errors@1.2.3
  - @backstage/integration@1.8.0
  - @backstage/types@1.1.1
  - @backstage/plugin-permission-common@0.7.12

## 1.20.0

### Minor Changes

- a694f71: The Scaffolder builtin actions now contains an action for running pipelines from Bitbucket Cloud Rest API
- 7c522c5: Add `gitlab:repo:push` scaffolder action to push files to arbitrary branch without creating a Merge Request

### Patch Changes

- e9ab1c4: Fixed an issue where not passing a `value` to any of the action's permission conditions caused an error.
- Updated dependencies
  - @backstage/backend-common@0.20.1
  - @backstage/plugin-scaffolder-backend-module-github@0.1.1
  - @backstage/plugin-scaffolder-backend-module-gitlab@0.2.12
  - @backstage/plugin-scaffolder-common@1.4.5
  - @backstage/plugin-scaffolder-backend-module-bitbucket@0.1.1
  - @backstage/catalog-client@1.5.2
  - @backstage/backend-plugin-api@0.6.9
  - @backstage/plugin-scaffolder-backend-module-azure@0.1.1
  - @backstage/plugin-catalog-backend-module-scaffolder-entity-model@0.1.6
  - @backstage/plugin-catalog-node@1.6.1
  - @backstage/plugin-permission-common@0.7.12
  - @backstage/plugin-permission-node@0.7.20
  - @backstage/backend-tasks@0.5.14
  - @backstage/plugin-auth-node@0.4.3
  - @backstage/plugin-scaffolder-backend-module-gerrit@0.1.1
  - @backstage/plugin-scaffolder-node@0.2.10
  - @backstage/catalog-model@1.4.3
  - @backstage/config@1.1.1
  - @backstage/errors@1.2.3
  - @backstage/integration@1.8.0
  - @backstage/types@1.1.1

## 1.19.3-next.2

### Patch Changes

- Updated dependencies
  - @backstage/backend-plugin-api@0.6.9-next.2
  - @backstage/backend-common@0.20.1-next.2
  - @backstage/plugin-auth-node@0.4.3-next.2
  - @backstage/plugin-catalog-backend-module-scaffolder-entity-model@0.1.6-next.2
  - @backstage/plugin-catalog-node@1.6.1-next.2
  - @backstage/plugin-permission-node@0.7.20-next.2
  - @backstage/plugin-scaffolder-node@0.2.10-next.2
  - @backstage/backend-tasks@0.5.14-next.2
  - @backstage/plugin-scaffolder-backend-module-azure@0.1.1-next.2
  - @backstage/plugin-scaffolder-backend-module-bitbucket@0.1.1-next.2
  - @backstage/plugin-scaffolder-backend-module-gerrit@0.1.1-next.2
  - @backstage/plugin-scaffolder-backend-module-github@0.1.1-next.2
  - @backstage/plugin-scaffolder-backend-module-gitlab@0.2.12-next.2

## 1.19.3-next.1

### Patch Changes

- Updated dependencies
  - @backstage/backend-common@0.20.1-next.1
  - @backstage/integration@1.8.0
  - @backstage/plugin-scaffolder-backend-module-gitlab@0.2.12-next.1
  - @backstage/config@1.1.1
  - @backstage/backend-tasks@0.5.14-next.1
  - @backstage/plugin-auth-node@0.4.3-next.1
  - @backstage/plugin-permission-node@0.7.20-next.1
  - @backstage/plugin-scaffolder-backend-module-azure@0.1.1-next.1
  - @backstage/plugin-scaffolder-backend-module-bitbucket@0.1.1-next.1
  - @backstage/plugin-scaffolder-backend-module-gerrit@0.1.1-next.1
  - @backstage/plugin-scaffolder-backend-module-github@0.1.1-next.1
  - @backstage/plugin-scaffolder-node@0.2.10-next.1
  - @backstage/backend-plugin-api@0.6.9-next.1
  - @backstage/catalog-client@1.5.2-next.0
  - @backstage/catalog-model@1.4.3
  - @backstage/errors@1.2.3
  - @backstage/types@1.1.1
  - @backstage/plugin-catalog-backend-module-scaffolder-entity-model@0.1.6-next.1
  - @backstage/plugin-catalog-node@1.6.1-next.1
  - @backstage/plugin-permission-common@0.7.11
  - @backstage/plugin-scaffolder-common@1.4.4

## 1.19.3-next.0

### Patch Changes

- e9ab1c4: Fixed an issue where not passing a `value` to any of the action's permission conditions caused an error.
- Updated dependencies
  - @backstage/backend-common@0.20.1-next.0
  - @backstage/catalog-client@1.5.2-next.0
  - @backstage/plugin-scaffolder-backend-module-github@0.1.1-next.0
  - @backstage/plugin-scaffolder-backend-module-azure@0.1.1-next.0
  - @backstage/plugin-catalog-backend-module-scaffolder-entity-model@0.1.6-next.0
  - @backstage/plugin-catalog-node@1.6.1-next.0
  - @backstage/backend-plugin-api@0.6.9-next.0
  - @backstage/backend-tasks@0.5.14-next.0
  - @backstage/catalog-model@1.4.3
  - @backstage/config@1.1.1
  - @backstage/errors@1.2.3
  - @backstage/integration@1.8.0
  - @backstage/types@1.1.1
  - @backstage/plugin-auth-node@0.4.3-next.0
  - @backstage/plugin-permission-common@0.7.11
  - @backstage/plugin-permission-node@0.7.20-next.0
  - @backstage/plugin-scaffolder-backend-module-bitbucket@0.1.1-next.0
  - @backstage/plugin-scaffolder-backend-module-gerrit@0.1.1-next.0
  - @backstage/plugin-scaffolder-backend-module-gitlab@0.2.12-next.0
  - @backstage/plugin-scaffolder-common@1.4.4
  - @backstage/plugin-scaffolder-node@0.2.10-next.0

## 1.19.2

### Patch Changes

- 219d7f0: Refactor some methods to `-node` instead and use the new external modules
- aff34fc: Fix issue with Circular JSON dependencies in templating
- 48667b4: Fix creating env secret in github:environment:create action
- 0cbb03b: Fixing regular expression ReDoS with zod packages. Upgrading to latest. ref: https://security.snyk.io/vuln/SNYK-JS-ZOD-5925617
- 28949ea: Add a new action for creating github-autolink references for a repository: `github:autolinks:create`
- Updated dependencies
  - @backstage/backend-common@0.20.0
  - @backstage/plugin-scaffolder-backend-module-github@0.1.0
  - @backstage/plugin-scaffolder-backend-module-gitlab@0.2.11
  - @backstage/plugin-scaffolder-backend-module-gerrit@0.1.0
  - @backstage/plugin-catalog-node@1.6.0
  - @backstage/catalog-client@1.5.0
  - @backstage/plugin-scaffolder-node@0.2.9
  - @backstage/backend-tasks@0.5.13
  - @backstage/integration@1.8.0
  - @backstage/plugin-auth-node@0.4.2
  - @backstage/plugin-scaffolder-backend-module-bitbucket@0.1.0
  - @backstage/plugin-scaffolder-backend-module-azure@0.1.0
  - @backstage/plugin-permission-common@0.7.11
  - @backstage/plugin-permission-node@0.7.19
  - @backstage/plugin-catalog-backend-module-scaffolder-entity-model@0.1.5
  - @backstage/backend-plugin-api@0.6.8
  - @backstage/catalog-model@1.4.3
  - @backstage/config@1.1.1
  - @backstage/errors@1.2.3
  - @backstage/types@1.1.1
  - @backstage/plugin-scaffolder-common@1.4.4

## 1.19.2-next.3

### Patch Changes

- 219d7f0: Refactor some methods to `-node` instead and use the new external modules
- Updated dependencies
  - @backstage/plugin-scaffolder-backend-module-gitlab@0.2.11-next.3
  - @backstage/plugin-scaffolder-node@0.2.9-next.3
  - @backstage/backend-common@0.20.0-next.3
  - @backstage/plugin-scaffolder-backend-module-bitbucket@0.1.0-next.0
  - @backstage/plugin-scaffolder-backend-module-gerrit@0.1.0-next.0
  - @backstage/plugin-scaffolder-backend-module-github@0.1.0-next.0
  - @backstage/plugin-scaffolder-backend-module-azure@0.1.0-next.0
  - @backstage/backend-plugin-api@0.6.8-next.3
  - @backstage/backend-tasks@0.5.13-next.3
  - @backstage/catalog-client@1.5.0-next.1
  - @backstage/catalog-model@1.4.3
  - @backstage/config@1.1.1
  - @backstage/errors@1.2.3
  - @backstage/integration@1.8.0-next.1
  - @backstage/types@1.1.1
  - @backstage/plugin-auth-node@0.4.2-next.3
  - @backstage/plugin-catalog-backend-module-scaffolder-entity-model@0.1.5-next.3
  - @backstage/plugin-catalog-node@1.6.0-next.3
  - @backstage/plugin-permission-common@0.7.10
  - @backstage/plugin-permission-node@0.7.19-next.3
  - @backstage/plugin-scaffolder-common@1.4.3

## 1.19.2-next.2

### Patch Changes

- Updated dependencies
  - @backstage/plugin-catalog-node@1.6.0-next.2
  - @backstage/plugin-catalog-backend@1.16.0-next.2
  - @backstage/backend-common@0.20.0-next.2
  - @backstage/plugin-auth-node@0.4.2-next.2
  - @backstage/catalog-client@1.5.0-next.1
  - @backstage/plugin-catalog-backend-module-scaffolder-entity-model@0.1.5-next.2
  - @backstage/backend-plugin-api@0.6.8-next.2
  - @backstage/backend-tasks@0.5.13-next.2
  - @backstage/catalog-model@1.4.3
  - @backstage/config@1.1.1
  - @backstage/errors@1.2.3
  - @backstage/integration@1.8.0-next.1
  - @backstage/types@1.1.1
  - @backstage/plugin-catalog-common@1.0.18
  - @backstage/plugin-permission-common@0.7.10
  - @backstage/plugin-permission-node@0.7.19-next.2
  - @backstage/plugin-scaffolder-common@1.4.3
  - @backstage/plugin-scaffolder-node@0.2.9-next.2

## 1.19.2-next.1

### Patch Changes

- Updated dependencies
  - @backstage/plugin-catalog-backend@1.15.1-next.1
  - @backstage/catalog-client@1.5.0-next.0
  - @backstage/integration@1.8.0-next.1
  - @backstage/backend-common@0.20.0-next.1
  - @backstage/backend-plugin-api@0.6.8-next.1
  - @backstage/backend-tasks@0.5.13-next.1
  - @backstage/catalog-model@1.4.3
  - @backstage/config@1.1.1
  - @backstage/errors@1.2.3
  - @backstage/types@1.1.1
  - @backstage/plugin-auth-node@0.4.2-next.1
  - @backstage/plugin-catalog-backend-module-scaffolder-entity-model@0.1.5-next.1
  - @backstage/plugin-catalog-common@1.0.18
  - @backstage/plugin-catalog-node@1.5.1-next.1
  - @backstage/plugin-permission-common@0.7.10
  - @backstage/plugin-permission-node@0.7.19-next.1
  - @backstage/plugin-scaffolder-common@1.4.3
  - @backstage/plugin-scaffolder-node@0.2.9-next.1

## 1.19.2-next.0

### Patch Changes

- aff34fcf23: Fix issue with Circular JSON dependencies in templating
- 48667b4d3a: Fix creating env secret in github:environment:create action
- Updated dependencies
  - @backstage/backend-common@0.20.0-next.0
  - @backstage/backend-tasks@0.5.13-next.0
  - @backstage/integration@1.8.0-next.0
  - @backstage/plugin-auth-node@0.4.2-next.0
  - @backstage/plugin-catalog-backend@1.15.1-next.0
  - @backstage/plugin-catalog-backend-module-scaffolder-entity-model@0.1.5-next.0
  - @backstage/plugin-catalog-node@1.5.1-next.0
  - @backstage/plugin-permission-node@0.7.19-next.0
  - @backstage/plugin-scaffolder-node@0.2.9-next.0
  - @backstage/backend-plugin-api@0.6.8-next.0
  - @backstage/catalog-client@1.4.6
  - @backstage/catalog-model@1.4.3
  - @backstage/config@1.1.1
  - @backstage/errors@1.2.3
  - @backstage/types@1.1.1
  - @backstage/plugin-catalog-common@1.0.18
  - @backstage/plugin-permission-common@0.7.10
  - @backstage/plugin-scaffolder-common@1.4.3

## 1.19.0

### Minor Changes

- f3ab9cfcb7: Made shut down stale tasks configurable.

  There are two properties exposed:

  - `scaffolder.processingInterval` - sets the processing interval for staled tasks.
  - `scaffolder.taskTimeoutJanitorFrequency` - sets the task's heartbeat timeout, when to consider a task to be staled.

- 7d5a921114: Allow using `globby`'s negative matching with `copyWithoutTemplating`/`copyWithoutRender`. This allows including an entire subdirectory while excluding a single file so that it will still be templated instead of needing to list every other file and ensure the list is updated when new files are added.
- 5e4127c18e: Allow setting `update: true` in `publish:github:pull-request` scaffolder action

### Patch Changes

- 0920fd02ac: Add examples for `github:environment:create` scaffolder action & improve related tests
- ae30a9ae8c: Added description for publish:gerrit scaffolder actions
- 013611b42e: `knex` has been bumped to major version 3 and `better-sqlite3` to major version 9, which deprecate node 16 support.
- 23f72b2cba: Refactoring the runner to generate minimally informative task log per iteration and properly validate iterated actions.
- 8613ba3928: Switched to using `"exports"` field for `/alpha` subpath export.
- 99d4936f6c: Add examples for `github:webhook` scaffolder action & improve related tests
- 2be3922eb8: Add examples for `github:deployKey:create` scaffolder action & improve related tests
- 76d07da66a: Make it possible to define control buttons text (Back, Create, Review) per template
- f8727ad228: Add examples for `publish:github:pull-request` scaffolder action & improve related tests
- Updated dependencies
  - @backstage/plugin-catalog-backend@1.15.0
  - @backstage/plugin-catalog-node@1.5.0
  - @backstage/plugin-scaffolder-common@1.4.3
  - @backstage/integration@1.7.2
  - @backstage/backend-common@0.19.9
  - @backstage/backend-plugin-api@0.6.7
  - @backstage/backend-tasks@0.5.12
  - @backstage/catalog-client@1.4.6
  - @backstage/plugin-permission-common@0.7.10
  - @backstage/plugin-scaffolder-node@0.2.8
  - @backstage/plugin-catalog-backend-module-scaffolder-entity-model@0.1.4
  - @backstage/catalog-model@1.4.3
  - @backstage/config@1.1.1
  - @backstage/errors@1.2.3
  - @backstage/types@1.1.1
  - @backstage/plugin-auth-node@0.4.1
  - @backstage/plugin-catalog-common@1.0.18
  - @backstage/plugin-permission-node@0.7.18

## 1.19.0-next.2

### Patch Changes

- [#20531](https://github.com/backstage/backstage/pull/20531) [`ae30a9ae8c`](https://github.com/backstage/backstage/commit/ae30a9ae8cbedc6df69c0656bf7044d1c869db40) Thanks [@andym0457](https://github.com/andym0457)! - Added description for publish:gerrit scaffolder actions

- [#20570](https://github.com/backstage/backstage/pull/20570) [`013611b42e`](https://github.com/backstage/backstage/commit/013611b42ed457fefa9bb85fddf416cf5e0c1f76) Thanks [@freben](https://github.com/freben)! - `knex` has been bumped to major version 3 and `better-sqlite3` to major version 9, which deprecate node 16 support.

- Updated dependencies
  - @backstage/backend-plugin-api@0.6.7-next.2
  - @backstage/backend-common@0.19.9-next.2
  - @backstage/plugin-catalog-backend@1.15.0-next.2
  - @backstage/backend-tasks@0.5.12-next.2
  - @backstage/plugin-auth-node@0.4.1-next.2
  - @backstage/plugin-catalog-backend-module-scaffolder-entity-model@0.1.4-next.2
  - @backstage/plugin-catalog-node@1.5.0-next.2
  - @backstage/plugin-permission-node@0.7.18-next.2
  - @backstage/plugin-scaffolder-node@0.2.8-next.2

## 1.19.0-next.1

### Patch Changes

- 2be3922eb8: Add examples for `github:deployKey:create` scaffolder action & improve related tests
- 76d07da66a: Make it possible to define control buttons text (Back, Create, Review) per template
- Updated dependencies
  - @backstage/plugin-catalog-backend@1.15.0-next.1
  - @backstage/plugin-catalog-node@1.5.0-next.1
  - @backstage/integration@1.7.2-next.0
  - @backstage/plugin-scaffolder-common@1.4.3-next.1
  - @backstage/plugin-catalog-backend-module-scaffolder-entity-model@0.1.4-next.1
  - @backstage/backend-common@0.19.9-next.1
  - @backstage/plugin-scaffolder-node@0.2.8-next.1
  - @backstage/backend-tasks@0.5.12-next.1
  - @backstage/plugin-auth-node@0.4.1-next.1
  - @backstage/plugin-permission-node@0.7.18-next.1
  - @backstage/backend-plugin-api@0.6.7-next.1
  - @backstage/catalog-client@1.4.5
  - @backstage/catalog-model@1.4.3
  - @backstage/config@1.1.1
  - @backstage/errors@1.2.3
  - @backstage/types@1.1.1
  - @backstage/plugin-catalog-common@1.0.17
  - @backstage/plugin-permission-common@0.7.9

## 1.19.0-next.0

### Minor Changes

- 5e4127c18e: Allow setting `update: true` in `publish:github:pull-request` scaffolder action

### Patch Changes

- 0920fd02ac: Add examples for `github:environment:create` scaffolder action & improve related tests
- 8613ba3928: Switched to using `"exports"` field for `/alpha` subpath export.
- 99d4936f6c: Add examples for `github:webhook` scaffolder action & improve related tests
- f8727ad228: Add examples for `publish:github:pull-request` scaffolder action & improve related tests
- Updated dependencies
  - @backstage/plugin-scaffolder-common@1.4.3-next.0
  - @backstage/plugin-catalog-backend@1.15.0-next.0
  - @backstage/plugin-scaffolder-node@0.2.8-next.0
  - @backstage/backend-common@0.19.9-next.0
  - @backstage/integration@1.7.1
  - @backstage/backend-plugin-api@0.6.7-next.0
  - @backstage/backend-tasks@0.5.12-next.0
  - @backstage/catalog-client@1.4.5
  - @backstage/catalog-model@1.4.3
  - @backstage/config@1.1.1
  - @backstage/errors@1.2.3
  - @backstage/types@1.1.1
  - @backstage/plugin-auth-node@0.4.1-next.0
  - @backstage/plugin-catalog-backend-module-scaffolder-entity-model@0.1.4-next.0
  - @backstage/plugin-catalog-common@1.0.17
  - @backstage/plugin-catalog-node@1.4.8-next.0
  - @backstage/plugin-permission-common@0.7.9
  - @backstage/plugin-permission-node@0.7.18-next.0

## 1.18.0

### Minor Changes

- dea0aafda7: Updated `publish:gitlab` action properties to support additional Gitlab project settings:

  - general project settings provided by gitlab project create API (new `settings` property)
  - branch level settings to create additional branches and make them protected (new `branches` property)
  - project level environment variables settings (new `projectVariables` property)

  Marked existed properties `repoVisibility` and `topics` as deprecated, as they are covered by `settings` property.

- f41099bb31: Display meaningful error to the output if Gitlab namespace not found inside `publish:gitlab`.

### Patch Changes

- 7dd82cc07e: Add examples for `github:issues:label` scaffolder action & improve related tests
- 733ddf7130: Add examples for `publish:Azure` scaffolder action.
- Updated dependencies
  - @backstage/backend-tasks@0.5.11
  - @backstage/backend-common@0.19.8
  - @backstage/integration@1.7.1
  - @backstage/plugin-catalog-backend@1.14.0
  - @backstage/plugin-catalog-node@1.4.7
  - @backstage/plugin-auth-node@0.4.0
  - @backstage/catalog-model@1.4.3
  - @backstage/errors@1.2.3
  - @backstage/backend-plugin-api@0.6.6
  - @backstage/plugin-catalog-backend-module-scaffolder-entity-model@0.1.3
  - @backstage/plugin-permission-node@0.7.17
  - @backstage/plugin-scaffolder-node@0.2.6
  - @backstage/catalog-client@1.4.5
  - @backstage/config@1.1.1
  - @backstage/types@1.1.1
  - @backstage/plugin-catalog-common@1.0.17
  - @backstage/plugin-permission-common@0.7.9
  - @backstage/plugin-scaffolder-common@1.4.2

## 1.18.0-next.2

### Minor Changes

- dea0aafda7: Updated `publish:gitlab` action properties to support additional Gitlab project settings:

  - general project settings provided by gitlab project create API (new `settings` property)
  - branch level settings to create additional branches and make them protected (new `branches` property)
  - project level environment variables settings (new `projectVariables` property)

  Marked existed properties `repoVisibility` and `topics` as deprecated, as they are covered by `settings` property.

### Patch Changes

- 7dd82cc07e: Add examples for `github:issues:label` scaffolder action & improve related tests
- 733ddf7130: Add examples for `publish:Azure` scaffolder action.
- Updated dependencies
  - @backstage/backend-common@0.19.8-next.2
  - @backstage/plugin-auth-node@0.4.0-next.2
  - @backstage/plugin-catalog-backend@1.14.0-next.2
  - @backstage/catalog-model@1.4.3-next.0
  - @backstage/integration@1.7.1-next.1
  - @backstage/errors@1.2.3-next.0
  - @backstage/backend-tasks@0.5.11-next.2
  - @backstage/plugin-catalog-backend-module-scaffolder-entity-model@0.1.3-next.2
  - @backstage/plugin-catalog-node@1.4.7-next.2
  - @backstage/plugin-permission-node@0.7.17-next.2
  - @backstage/plugin-scaffolder-node@0.2.6-next.2
  - @backstage/backend-plugin-api@0.6.6-next.2
  - @backstage/catalog-client@1.4.5-next.0
  - @backstage/config@1.1.1-next.0
  - @backstage/types@1.1.1
  - @backstage/plugin-catalog-common@1.0.17-next.0
  - @backstage/plugin-permission-common@0.7.9-next.0
  - @backstage/plugin-scaffolder-common@1.4.2-next.0

## 1.18.0-next.1

### Minor Changes

- f41099bb31: Display meaningful error to the output if Gitlab namespace not found inside `publish:gitlab`.

### Patch Changes

- Updated dependencies
  - @backstage/backend-tasks@0.5.10-next.1
  - @backstage/plugin-catalog-backend@1.14.0-next.1
  - @backstage/plugin-catalog-node@1.4.6-next.1
  - @backstage/backend-common@0.19.7-next.1
  - @backstage/backend-plugin-api@0.6.5-next.1
  - @backstage/plugin-catalog-backend-module-scaffolder-entity-model@0.1.2-next.1
  - @backstage/plugin-auth-node@0.3.2-next.1
  - @backstage/plugin-permission-node@0.7.16-next.1
  - @backstage/plugin-scaffolder-node@0.2.5-next.1
  - @backstage/config@1.1.0
  - @backstage/catalog-client@1.4.4
  - @backstage/catalog-model@1.4.2
  - @backstage/errors@1.2.2
  - @backstage/integration@1.7.1-next.0
  - @backstage/types@1.1.1
  - @backstage/plugin-catalog-common@1.0.16
  - @backstage/plugin-permission-common@0.7.8
  - @backstage/plugin-scaffolder-common@1.4.1

## 1.17.3-next.0

### Patch Changes

- Updated dependencies
  - @backstage/integration@1.7.1-next.0
  - @backstage/plugin-catalog-backend@1.14.0-next.0
  - @backstage/plugin-auth-node@0.3.2-next.0
  - @backstage/backend-common@0.19.7-next.0
  - @backstage/plugin-scaffolder-node@0.2.5-next.0
  - @backstage/config@1.1.0
  - @backstage/backend-plugin-api@0.6.5-next.0
  - @backstage/backend-tasks@0.5.10-next.0
  - @backstage/catalog-client@1.4.4
  - @backstage/catalog-model@1.4.2
  - @backstage/errors@1.2.2
  - @backstage/types@1.1.1
  - @backstage/plugin-catalog-backend-module-scaffolder-entity-model@0.1.2-next.0
  - @backstage/plugin-catalog-common@1.0.16
  - @backstage/plugin-catalog-node@1.4.6-next.0
  - @backstage/plugin-permission-common@0.7.8
  - @backstage/plugin-permission-node@0.7.16-next.0
  - @backstage/plugin-scaffolder-common@1.4.1

## 1.17.0

### Minor Changes

- b5f239b50bcf: Improved the `parseEntityRef` Scaffolder filter by introducing the ability for users to provide default kind and/or namespace values. The filter now takes
  2 arguments, similarly to the original [parseEntityRef](https://github.com/backstage/backstage/blob/v1.17.2/packages/catalog-model/src/entity/ref.ts#L77).
- d5313ede3529: **DEPRECATION**: Deprecated `ScaffolderEntitiesProcessor`, which should now instead be imported from `@backstage/plugin-catalog-backend-module-scaffolder-entity-model`.

  `catalogModuleTemplateKind` was also moved to that package and renamed to `catalogModuleScaffolderEntityModel`, without any deprecation since it was an alpha export.

### Patch Changes

- 71114ac50e02: The export for the new backend system has been moved to be the `default` export.

  For example, if you are currently importing the plugin using the following pattern:

  ```ts
  import { examplePlugin } from '@backstage/plugin-example-backend';

  backend.add(examplePlugin);
  ```

  It should be migrated to this:

  ```ts
  backend.add(import('@backstage/plugin-example-backend'));
  ```

- a4989552d828: Add examples for `publish:github` and `publish:gitlab` scaffolder actions.
- ded27b83ead2: Add examples for `publish:bitbucket` scaffolder actions.
- 5f1a92b9f19f: Use `DefaultAzureDevOpsCredentialsProvider` to retrieve credentials for Azure DevOps.
- fb57a4694fc6: Fixed the plugin and module ID of the alpha `catalogModuleTemplateKind` export.
- f3c0b95e3ef1: Add examples for `github:actions:dispatch` scaffolder actions.
- cfc3ca6ce060: Changes needed to support MySQL
- 814feeed7343: Update to handle invalid luxon values
- Updated dependencies
  - @backstage/plugin-catalog-backend@1.13.0
  - @backstage/backend-tasks@0.5.8
  - @backstage/backend-common@0.19.5
  - @backstage/plugin-auth-node@0.3.0
  - @backstage/config@1.1.0
  - @backstage/catalog-client@1.4.4
  - @backstage/catalog-model@1.4.2
  - @backstage/errors@1.2.2
  - @backstage/integration@1.7.0
  - @backstage/plugin-catalog-common@1.0.16
  - @backstage/plugin-permission-common@0.7.8
  - @backstage/plugin-scaffolder-common@1.4.1
  - @backstage/types@1.1.1
  - @backstage/plugin-permission-node@0.7.14
  - @backstage/backend-plugin-api@0.6.3
  - @backstage/plugin-catalog-backend-module-scaffolder-entity-model@0.1.0
  - @backstage/plugin-catalog-node@1.4.4
  - @backstage/plugin-scaffolder-node@0.2.3

## 1.17.0-next.3

### Minor Changes

- b5f239b50bcf: Improved the `parseEntityRef` Scaffolder filter by introducing the ability for users to provide default kind and/or namespace values. The filter now takes
  2 arguments, similarly to the original [parseEntityRef](https://github.com/backstage/backstage/blob/v1.17.2/packages/catalog-model/src/entity/ref.ts#L77).
- d5313ede3529: **DEPRECATION**: Deprecated `ScaffolderEntitiesProcessor`, which should now instead be imported from `@backstage/plugin-catalog-backend-module-scaffolder-entity-model`.

  `catalogModuleTemplateKind` was also moved to that package and renamed to `catalogModuleScaffolderEntityModel`, without any deprecation since it was an alpha export.

### Patch Changes

- 71114ac50e02: The export for the new backend system has been moved to be the `default` export.

  For example, if you are currently importing the plugin using the following pattern:

  ```ts
  import { examplePlugin } from '@backstage/plugin-example-backend';

  backend.add(examplePlugin);
  ```

  It should be migrated to this:

  ```ts
  backend.add(import('@backstage/plugin-example-backend'));
  ```

- Updated dependencies
  - @backstage/plugin-catalog-backend@1.13.0-next.3
  - @backstage/catalog-client@1.4.4-next.2
  - @backstage/catalog-model@1.4.2-next.2
  - @backstage/config@1.1.0-next.2
  - @backstage/errors@1.2.2-next.0
  - @backstage/integration@1.7.0-next.3
  - @backstage/plugin-catalog-common@1.0.16-next.2
  - @backstage/plugin-permission-common@0.7.8-next.2
  - @backstage/plugin-scaffolder-common@1.4.1-next.2
  - @backstage/types@1.1.1-next.0
  - @backstage/plugin-permission-node@0.7.14-next.3
  - @backstage/backend-plugin-api@0.6.3-next.3
  - @backstage/plugin-catalog-backend-module-scaffolder-entity-model@0.1.0-next.0
  - @backstage/backend-common@0.19.5-next.3
  - @backstage/backend-tasks@0.5.8-next.3
  - @backstage/plugin-auth-node@0.3.0-next.3
  - @backstage/plugin-catalog-node@1.4.4-next.3
  - @backstage/plugin-scaffolder-node@0.2.3-next.3

## 1.16.6-next.2

### Patch Changes

- ded27b83ead2: Add examples for `publish:bitbucket` scaffolder actions.
- 814feeed7343: Update to handle invalid luxon values
- Updated dependencies
  - @backstage/plugin-catalog-backend@1.13.0-next.2
  - @backstage/config@1.1.0-next.1
  - @backstage/backend-tasks@0.5.8-next.2
  - @backstage/backend-common@0.19.5-next.2
  - @backstage/plugin-auth-node@0.3.0-next.2
  - @backstage/plugin-catalog-node@1.4.4-next.2
  - @backstage/plugin-permission-node@0.7.14-next.2
  - @backstage/integration@1.7.0-next.2
  - @backstage/backend-plugin-api@0.6.3-next.2
  - @backstage/catalog-model@1.4.2-next.1
  - @backstage/plugin-permission-common@0.7.8-next.1
  - @backstage/plugin-scaffolder-node@0.2.3-next.2
  - @backstage/catalog-client@1.4.4-next.1
  - @backstage/errors@1.2.1
  - @backstage/types@1.1.0
  - @backstage/plugin-catalog-common@1.0.16-next.1
  - @backstage/plugin-scaffolder-common@1.4.1-next.1

## 1.16.6-next.1

### Patch Changes

- f3c0b95e3ef1: Add examples for `github:actions:dispatch` scaffolder actions.
- Updated dependencies
  - @backstage/plugin-catalog-backend@1.13.0-next.1
  - @backstage/config@1.1.0-next.0
  - @backstage/integration@1.7.0-next.1
  - @backstage/backend-tasks@0.5.8-next.1
  - @backstage/backend-common@0.19.5-next.1
  - @backstage/backend-plugin-api@0.6.3-next.1
  - @backstage/catalog-model@1.4.2-next.0
  - @backstage/plugin-auth-node@0.3.0-next.1
  - @backstage/plugin-permission-common@0.7.8-next.0
  - @backstage/plugin-permission-node@0.7.14-next.1
  - @backstage/plugin-scaffolder-node@0.2.3-next.1
  - @backstage/plugin-catalog-node@1.4.4-next.1
  - @backstage/catalog-client@1.4.4-next.0
  - @backstage/plugin-catalog-common@1.0.16-next.0
  - @backstage/plugin-scaffolder-common@1.4.1-next.0
  - @backstage/errors@1.2.1
  - @backstage/types@1.1.0

## 1.16.3-next.0

### Patch Changes

- a4989552d828: Add examples for `publish:github` and `publish:gitlab` scaffolder actions.
- 5f1a92b9f19f: Use `DefaultAzureDevOpsCredentialsProvider` to retrieve credentials for Azure DevOps.
- fb57a4694fc6: Fixed the plugin and module ID of the alpha `catalogModuleTemplateKind` export.
- cfc3ca6ce060: Changes needed to support MySQL
- Updated dependencies
  - @backstage/plugin-catalog-backend@1.12.2-next.0
  - @backstage/plugin-auth-node@0.3.0-next.0
  - @backstage/backend-common@0.19.4-next.0
  - @backstage/integration@1.7.0-next.0
  - @backstage/backend-tasks@0.5.7-next.0
  - @backstage/backend-plugin-api@0.6.2-next.0
  - @backstage/catalog-client@1.4.3
  - @backstage/catalog-model@1.4.1
  - @backstage/config@1.0.8
  - @backstage/errors@1.2.1
  - @backstage/types@1.1.0
  - @backstage/plugin-catalog-common@1.0.15
  - @backstage/plugin-catalog-node@1.4.3-next.0
  - @backstage/plugin-permission-common@0.7.7
  - @backstage/plugin-permission-node@0.7.13-next.0
  - @backstage/plugin-scaffolder-common@1.4.0
  - @backstage/plugin-scaffolder-node@0.2.2-next.0

## 1.16.0

### Minor Changes

- e514aac3eac0: Introduce `each` property on action steps, allowing them to be ran repeatedly.

### Patch Changes

- 629cbd194a87: Use `coreServices.rootConfig` instead of `coreService.config`
- 349611126ae2: Removed the options from the alpha `scaffolderPlugin` export. To extend the scaffolder plugin you instead now use the available extension points, `scaffolderActionsExtensionPoint`, `scaffolderTaskBrokerExtensionPoint`, and `scaffolderTemplatingExtensionPoint`.
- 33c76caef72a: Added examples for the `fs:delete` and `fs:rename` actions
- e07a4914f621: Deprecated the following type exports, which have been moved to `@backstage/plugin-scaffolder-node` instead:

  - `TemplateFilter`
  - `TemplateGlobal`
  - `TaskStatus`
  - `TaskCompletionState`
  - `SerializedTask`
  - `TaskEventType`
  - `SerializedTaskEvent`
  - `TaskBrokerDispatchResult`
  - `TaskBrokerDispatchOptions`
  - `TaskContext`
  - `TaskBroker`

- 0b1d775be05b: Adds examples to a few scaffolder actions.
- 88bc6e27a213: The `concurrentTasksLimit` option can now be configured via static configuration as well. Setting it to 0 will now also disable the task worker.
- 0f873325068d: Add examples for `github:repo:create` and `github:repo:push` scaffolder actions.
- 5c28ebc79fd6: Updated dependency `esbuild` to `^0.19.0`.
- d3b31a791eb1: Deprecated `executeShellCommand`, `RunCommandOptions`, and `fetchContents` from `@backstage/plugin-scaffolder-backend`, since they are useful for Scaffolder modules (who should not be importing from the plugin package itself). You should now import these from `@backstage/plugin-scaffolder-backend-node` instead. `RunCommandOptions` was renamed in the Node package as `ExecuteShellCommandOptions`, for consistency.
- Updated dependencies
  - @backstage/backend-common@0.19.2
  - @backstage/plugin-catalog-backend@1.12.0
  - @backstage/backend-plugin-api@0.6.0
  - @backstage/plugin-scaffolder-node@0.2.0
  - @backstage/plugin-catalog-node@1.4.1
  - @backstage/plugin-auth-node@0.2.17
  - @backstage/integration@1.6.0
  - @backstage/backend-tasks@0.5.5
  - @backstage/plugin-scaffolder-common@1.4.0
  - @backstage/plugin-permission-node@0.7.11
  - @backstage/catalog-client@1.4.3
  - @backstage/catalog-model@1.4.1
  - @backstage/config@1.0.8
  - @backstage/errors@1.2.1
  - @backstage/types@1.1.0
  - @backstage/plugin-catalog-common@1.0.15
  - @backstage/plugin-permission-common@0.7.7

## 1.15.2-next.2

### Patch Changes

- 33c76caef72a: Added examples for the fs:delete and fs:rename actions
- 0b1d775be05b: Adds examples to a few scaffolder actions.
- Updated dependencies
  - @backstage/plugin-catalog-backend@1.12.0-next.2
  - @backstage/backend-plugin-api@0.6.0-next.2
  - @backstage/backend-tasks@0.5.5-next.2
  - @backstage/plugin-scaffolder-node@0.1.6-next.2
  - @backstage/backend-common@0.19.2-next.2
  - @backstage/plugin-catalog-node@1.4.1-next.2
  - @backstage/plugin-permission-node@0.7.11-next.2
  - @backstage/plugin-auth-node@0.2.17-next.2

## 1.15.2-next.1

### Patch Changes

- 629cbd194a87: Use `coreServices.rootConfig` instead of `coreService.config`
- d3b31a791eb1: Deprecated `executeShellCommand`, `RunCommandOptions`, and `fetchContents` from `@backstage/plugin-scaffolder-backend`, since they are useful for Scaffolder modules (who should not be importing from the plugin package itself). You should now import these from `@backstage/plugin-scaffolder-backend-node` instead. `RunCommandOptions` was renamed in the Node package as `ExecuteShellCommandOptions`, for consistency.
- Updated dependencies
  - @backstage/backend-common@0.19.2-next.1
  - @backstage/plugin-catalog-backend@1.12.0-next.1
  - @backstage/plugin-scaffolder-node@0.1.6-next.1
  - @backstage/plugin-catalog-node@1.4.1-next.1
  - @backstage/plugin-auth-node@0.2.17-next.1
  - @backstage/backend-plugin-api@0.6.0-next.1
  - @backstage/backend-tasks@0.5.5-next.1
  - @backstage/plugin-permission-node@0.7.11-next.1
  - @backstage/integration@1.5.1
  - @backstage/catalog-client@1.4.3
  - @backstage/catalog-model@1.4.1
  - @backstage/config@1.0.8
  - @backstage/errors@1.2.1
  - @backstage/types@1.1.0
  - @backstage/plugin-catalog-common@1.0.15
  - @backstage/plugin-permission-common@0.7.7
  - @backstage/plugin-scaffolder-common@1.3.2

## 1.15.2-next.0

### Patch Changes

- Updated dependencies
  - @backstage/plugin-catalog-backend@1.12.0-next.0
  - @backstage/backend-common@0.19.2-next.0
  - @backstage/backend-plugin-api@0.5.5-next.0
  - @backstage/backend-tasks@0.5.5-next.0
  - @backstage/catalog-client@1.4.3
  - @backstage/catalog-model@1.4.1
  - @backstage/config@1.0.8
  - @backstage/errors@1.2.1
  - @backstage/integration@1.5.1
  - @backstage/types@1.1.0
  - @backstage/plugin-auth-node@0.2.17-next.0
  - @backstage/plugin-catalog-common@1.0.15
  - @backstage/plugin-catalog-node@1.4.1-next.0
  - @backstage/plugin-permission-common@0.7.7
  - @backstage/plugin-permission-node@0.7.11-next.0
  - @backstage/plugin-scaffolder-common@1.3.2
  - @backstage/plugin-scaffolder-node@0.1.6-next.0

## 1.15.1

### Patch Changes

- 600be804927d: Indicate the name of the option that is being deprecated in task deprecation warning.
- ff45cb559e49: Updated dependency `esbuild` to `^0.18.0`.
- Updated dependencies
  - @backstage/errors@1.2.1
  - @backstage/backend-common@0.19.1
  - @backstage/plugin-catalog-backend@1.11.0
  - @backstage/plugin-catalog-node@1.4.0
  - @backstage/backend-plugin-api@0.5.4
  - @backstage/backend-tasks@0.5.4
  - @backstage/catalog-client@1.4.3
  - @backstage/catalog-model@1.4.1
  - @backstage/config@1.0.8
  - @backstage/integration@1.5.1
  - @backstage/types@1.1.0
  - @backstage/plugin-auth-node@0.2.16
  - @backstage/plugin-catalog-common@1.0.15
  - @backstage/plugin-permission-common@0.7.7
  - @backstage/plugin-permission-node@0.7.10
  - @backstage/plugin-scaffolder-common@1.3.2
  - @backstage/plugin-scaffolder-node@0.1.5

## 1.15.1-next.1

### Patch Changes

- 600be804927d: Indicate the name of the option that is being deprecated in task deprecation warning.
- ff45cb559e49: Updated dependency `esbuild` to `^0.18.0`.
- Updated dependencies
  - @backstage/backend-common@0.19.1-next.0
  - @backstage/backend-plugin-api@0.5.4-next.0
  - @backstage/backend-tasks@0.5.4-next.0
  - @backstage/catalog-client@1.4.3-next.0
  - @backstage/catalog-model@1.4.1-next.0
  - @backstage/config@1.0.8
  - @backstage/errors@1.2.1-next.0
  - @backstage/integration@1.5.1-next.0
  - @backstage/types@1.1.0
  - @backstage/plugin-auth-node@0.2.16-next.0
  - @backstage/plugin-catalog-backend@1.11.0-next.0
  - @backstage/plugin-catalog-common@1.0.15-next.0
  - @backstage/plugin-catalog-node@1.4.0-next.0
  - @backstage/plugin-permission-common@0.7.7-next.0
  - @backstage/plugin-permission-node@0.7.10-next.0
  - @backstage/plugin-scaffolder-common@1.3.2-next.0
  - @backstage/plugin-scaffolder-node@0.1.5-next.0

## 1.15.1-next.0

### Patch Changes

- Updated dependencies
  - @backstage/errors@1.2.1-next.0
  - @backstage/backend-common@0.19.1-next.0
  - @backstage/plugin-catalog-backend@1.11.0-next.0
  - @backstage/plugin-catalog-node@1.4.0-next.0
  - @backstage/backend-plugin-api@0.5.4-next.0
  - @backstage/backend-tasks@0.5.4-next.0
  - @backstage/catalog-client@1.4.3-next.0
  - @backstage/catalog-model@1.4.1-next.0
  - @backstage/config@1.0.8
  - @backstage/integration@1.5.1-next.0
  - @backstage/types@1.1.0
  - @backstage/plugin-auth-node@0.2.16-next.0
  - @backstage/plugin-catalog-common@1.0.15-next.0
  - @backstage/plugin-permission-common@0.7.7-next.0
  - @backstage/plugin-permission-node@0.7.10-next.0
  - @backstage/plugin-scaffolder-common@1.3.2-next.0
  - @backstage/plugin-scaffolder-node@0.1.5-next.0

## 1.15.0

### Minor Changes

- 84b0e47373db: Add `TargetBranchName` variable and output for the `publish:gitlab:merge-request` and `publish:github:pull-request` s'cascaffolder actions.
- 6a694ce98e32: Add a scaffolder action that pull-requests for bitbucket server
- 1948845861b0: Added `github:deployKey:create` and `github:environment:create` scaffolder actions. You will need to add `read/write` permissions to your GITHUB_TOKEN and/or Github Backstage App for Repository `Administration` (for deploy key functionality) and `Environments` (for Environment functionality)
- df8411779da1: Add support for Repository Variables and Secrets to the `publish:github` and `github:repo:create` scaffolder actions. You will need to add `read/write` permissions to your GITHUB_TOKEN and/or Github Backstage App for Repository `Secrets` and `Variables`

  Upgrade octokit introduces some breaking changes.

### Patch Changes

- cc936b529676: Fix handling of `optional` property in `catalog:register` scaffolder action
- b269da39ac2d: Clearer error messages for action `publish:gitlab:merge-request`
- 11e0f625583f: Fix wrong gitlabUrl format in repoUrl input description
- a2c70cdda202: Switch out the sandbox, from `vm2` to `isolated-vm`.

  This is a native dependency, which means that it will need to be compiled with the same version of node on the same OS. This could cause some issues when running in Docker for instance, as you will need to make sure that the dependency is installed and compiled inside the docker container that it will run on.

  This could mean adding in some dependencies to the container like `build-essential` to make sure that this compiles correctly.

  If you're having issues installing this dependency, there's some [install instructions](https://github.com/laverdet/isolated-vm#requirements) over on `isolated-vm`'s repo.

- Updated dependencies
  - @backstage/backend-common@0.19.0
  - @backstage/catalog-client@1.4.2
  - @backstage/types@1.1.0
  - @backstage/plugin-catalog-backend@1.10.0
  - @backstage/integration@1.5.0
  - @backstage/catalog-model@1.4.0
  - @backstage/errors@1.2.0
  - @backstage/backend-plugin-api@0.5.3
  - @backstage/backend-tasks@0.5.3
  - @backstage/plugin-auth-node@0.2.15
  - @backstage/plugin-catalog-node@1.3.7
  - @backstage/plugin-permission-node@0.7.9
  - @backstage/config@1.0.8
  - @backstage/plugin-catalog-common@1.0.14
  - @backstage/plugin-permission-common@0.7.6
  - @backstage/plugin-scaffolder-common@1.3.1
  - @backstage/plugin-scaffolder-node@0.1.4

## 1.15.0-next.3

### Minor Changes

- 84b0e47373db: Add `TargetBranchName` variable and output for the `publish:gitlab:merge-request` and `publish:github:pull-request` s'cascaffolder actions.
- 6a694ce98e32: Add a scaffolder action that pull-requests for bitbucket server
- 1948845861b0: Added `github:deployKey:create` and `github:environment:create` scaffolder actions. You will need to add `read/write` permissions to your GITHUB_TOKEN and/or Github Backstage App for Repository `Administration` (for deploy key functionality) and `Environments` (for Environment functionality)

### Patch Changes

- Updated dependencies
  - @backstage/backend-common@0.19.0-next.2
  - @backstage/catalog-model@1.4.0-next.1
  - @backstage/plugin-catalog-backend@1.10.0-next.2
  - @backstage/backend-plugin-api@0.5.3-next.2
  - @backstage/backend-tasks@0.5.3-next.2
  - @backstage/catalog-client@1.4.2-next.2
  - @backstage/config@1.0.7
  - @backstage/errors@1.2.0-next.0
  - @backstage/integration@1.5.0-next.0
  - @backstage/types@1.0.2
  - @backstage/plugin-auth-node@0.2.15-next.2
  - @backstage/plugin-catalog-common@1.0.14-next.1
  - @backstage/plugin-catalog-node@1.3.7-next.2
  - @backstage/plugin-permission-common@0.7.6-next.0
  - @backstage/plugin-permission-node@0.7.9-next.2
  - @backstage/plugin-scaffolder-common@1.3.1-next.1
  - @backstage/plugin-scaffolder-node@0.1.4-next.2

## 1.15.0-next.2

### Patch Changes

- 11e0f625583f: Fix wrong gitlabUrl format in repoUrl input description
- Updated dependencies
  - @backstage/config@1.0.7

## 1.15.0-next.1

### Minor Changes

- df8411779da1: Add support for Repository Variables and Secrets to the `publish:github` and `github:repo:create` scaffolder actions. You will need to add `read/write` permissions to your GITHUB_TOKEN and/or Github Backstage App for Repository `Secrets` and `Variables`

  Upgrade octokit introduces some breaking changes.

### Patch Changes

- Updated dependencies
  - @backstage/backend-common@0.19.0-next.1
  - @backstage/plugin-catalog-backend@1.9.2-next.1
  - @backstage/integration@1.5.0-next.0
  - @backstage/errors@1.2.0-next.0
  - @backstage/backend-plugin-api@0.5.3-next.1
  - @backstage/catalog-model@1.4.0-next.0
  - @backstage/backend-tasks@0.5.3-next.1
  - @backstage/plugin-auth-node@0.2.15-next.1
  - @backstage/plugin-catalog-node@1.3.7-next.1
  - @backstage/plugin-permission-node@0.7.9-next.1
  - @backstage/catalog-client@1.4.2-next.1
  - @backstage/plugin-permission-common@0.7.6-next.0
  - @backstage/plugin-scaffolder-node@0.1.4-next.1
  - @backstage/plugin-catalog-common@1.0.14-next.0
  - @backstage/plugin-scaffolder-common@1.3.1-next.0
  - @backstage/config@1.0.7
  - @backstage/types@1.0.2

## 1.14.1-next.0

### Patch Changes

- cc936b529676: Fix handling of `optional` property in `catalog:register` scaffolder action
- b269da39ac2d: Clearer error messages for action `publish:gitlab:merge-request`
- Updated dependencies
  - @backstage/catalog-client@1.4.2-next.0
  - @backstage/plugin-catalog-backend@1.9.2-next.0
  - @backstage/plugin-catalog-node@1.3.7-next.0
  - @backstage/backend-common@0.18.6-next.0
  - @backstage/integration@1.4.5
  - @backstage/config@1.0.7
  - @backstage/backend-plugin-api@0.5.3-next.0
  - @backstage/backend-tasks@0.5.3-next.0
  - @backstage/catalog-model@1.3.0
  - @backstage/errors@1.1.5
  - @backstage/types@1.0.2
  - @backstage/plugin-auth-node@0.2.15-next.0
  - @backstage/plugin-catalog-common@1.0.13
  - @backstage/plugin-permission-common@0.7.5
  - @backstage/plugin-permission-node@0.7.9-next.0
  - @backstage/plugin-scaffolder-common@1.3.0
  - @backstage/plugin-scaffolder-node@0.1.4-next.0

## 1.14.0

### Minor Changes

- 67115f532b8: Expose both types of scaffolder permissions and rules through the metadata endpoint.

  The metadata endpoint now correctly exposes both types of scaffolder permissions and rules (for both the template and action resource types) through the metadata endpoint.

- a73b3c0b097: Add ability to use `defaultNamespace` and `defaultKind` for scaffolder action `catalog:fetch`

### Patch Changes

- 1a48b84901c: Bump minimum required version of `vm2` to be 3.9.18
- d20c87966a4: Bump minimum required version of `vm2` to be 3.9.17
- 6d954de4b06: Update typing for `RouterOptions::actions` and `ScaffolderActionsExtensionPoint::addActions` to allow any kind of action being assigned to it.
- Updated dependencies
  - @backstage/plugin-catalog-backend@1.9.1
  - @backstage/backend-common@0.18.5
  - @backstage/integration@1.4.5
  - @backstage/plugin-scaffolder-common@1.3.0
  - @backstage/plugin-permission-node@0.7.8
  - @backstage/plugin-scaffolder-node@0.1.3
  - @backstage/backend-tasks@0.5.2
  - @backstage/plugin-auth-node@0.2.14
  - @backstage/plugin-catalog-node@1.3.6
  - @backstage/backend-plugin-api@0.5.2
  - @backstage/catalog-client@1.4.1
  - @backstage/catalog-model@1.3.0
  - @backstage/config@1.0.7
  - @backstage/errors@1.1.5
  - @backstage/types@1.0.2
  - @backstage/plugin-catalog-common@1.0.13
  - @backstage/plugin-permission-common@0.7.5

## 1.13.2-next.2

### Patch Changes

- Updated dependencies
  - @backstage/plugin-catalog-backend@1.9.1-next.2
  - @backstage/plugin-scaffolder-common@1.3.0-next.0
  - @backstage/plugin-scaffolder-node@0.1.3-next.2
  - @backstage/config@1.0.7

## 1.13.2-next.1

### Patch Changes

- 6d954de4b06: Update typing for `RouterOptions::actions` and `ScaffolderActionsExtensionPoint::addActions` to allow any kind of action being assigned to it.
- Updated dependencies
  - @backstage/backend-common@0.18.5-next.1
  - @backstage/plugin-catalog-backend@1.9.1-next.1
  - @backstage/plugin-scaffolder-node@0.1.3-next.1
  - @backstage/backend-tasks@0.5.2-next.1
  - @backstage/plugin-auth-node@0.2.14-next.1
  - @backstage/plugin-catalog-node@1.3.6-next.1
  - @backstage/plugin-permission-node@0.7.8-next.1
  - @backstage/backend-plugin-api@0.5.2-next.1
  - @backstage/config@1.0.7

## 1.13.2-next.0

### Patch Changes

- d20c87966a4: Bump minimum required version of `vm2` to be 3.9.17
- Updated dependencies
  - @backstage/backend-common@0.18.5-next.0
  - @backstage/integration@1.4.5-next.0
  - @backstage/plugin-permission-node@0.7.8-next.0
  - @backstage/backend-tasks@0.5.2-next.0
  - @backstage/plugin-auth-node@0.2.14-next.0
  - @backstage/plugin-catalog-backend@1.9.1-next.0
  - @backstage/plugin-catalog-node@1.3.6-next.0
  - @backstage/backend-plugin-api@0.5.2-next.0
  - @backstage/catalog-client@1.4.1
  - @backstage/catalog-model@1.3.0
  - @backstage/config@1.0.7
  - @backstage/errors@1.1.5
  - @backstage/types@1.0.2
  - @backstage/plugin-catalog-common@1.0.13
  - @backstage/plugin-permission-common@0.7.5
  - @backstage/plugin-scaffolder-common@1.2.7
  - @backstage/plugin-scaffolder-node@0.1.3-next.0

## 1.13.0

### Minor Changes

- 2b15cb4aa0a: The non-PR/MR Git Actions now return the commit hash of the commit pushed as a new output called `commitHash`, isomorphic-git is now on version 1.23.0
- 30ffdae70f9: Added `fetch:plain:file` action to fetch a single file, this action is also added to the list of built-in actions.
- 65e989f4018: Added the possibility to authorize parameters and steps of a template

  The scaffolder plugin is now integrated with the permission framework.
  It is possible to toggle parameters or actions within templates by marking each section with specific `tags`, inside a `backstage:permissions` property under each parameter or action. Each parameter or action can then be permissioned by using a conditional decision containing the `scaffolderTemplateRules.hasTag` rule.

- 3b68b09fc2d: Renamed permissionApi router option to permissions
- bcae5aaf25c: Added the possibility to authorize actions

  It is now possible to decide who should be able to execute certain actions or who should be able to pass specific input to specified actions.

  Some of the existing utility functions for creating conditional decisions have been renamed:

  - `createScaffolderConditionalDecision` has been renamed to `createScaffolderActionConditionalDecision`
  - `scaffolderConditions` has been renamed to `scaffolderTemplateConditions`

- d7c8c222e25: Allow for a commit message to differ from the PR title when publishing a GitHub pull request.
- 95ea9f69b6f: Provide some more default filters out of the box and refactoring how the filters are applied to the `SecureTemplater`.

  - `parseEntityRef` will take an string entity triplet and return a parsed object.
  - `pick` will allow you to reference a specific property in the piped object.

  So you can now combine things like this: `${{ parameters.entity | parseEntityRef | pick('name') }}` to get the name of a specific entity, or `${{ parameters.repoUrl | parseRepoUrl | pick('owner') }}` to get the owner of a repo.

### Patch Changes

- e23abb37ec1: Rename output parameter `mergeRequestURL` of `publish:gitlab:merge-request` action to `mergeRequestUrl`.
- e27ddc36dad: Added a possibility to cancel the running task (executing of a scaffolder template)
- a7eb36c6e38: Improve type-check for scaffolder output parameters
- c9a0fdcd2c8: Fix deprecated types.
- 1e4f5e91b8e: Bump `zod` and `zod-to-json-schema` dependencies.
- 9c26e6d8ed3: Updated the alpha `scaffolderPlugin` to not require options.
- f37a95adcd8: Stripped entity types and namespace before passing to GitHub API
- Updated dependencies
  - @backstage/backend-common@0.18.4
  - @backstage/plugin-catalog-backend@1.9.0
  - @backstage/plugin-scaffolder-common@1.2.7
  - @backstage/plugin-scaffolder-node@0.1.2
  - @backstage/catalog-client@1.4.1
  - @backstage/plugin-permission-node@0.7.7
  - @backstage/plugin-permission-common@0.7.5
  - @backstage/backend-tasks@0.5.1
  - @backstage/catalog-model@1.3.0
  - @backstage/integration@1.4.4
  - @backstage/plugin-auth-node@0.2.13
  - @backstage/plugin-catalog-node@1.3.5
  - @backstage/backend-plugin-api@0.5.1
  - @backstage/config@1.0.7
  - @backstage/errors@1.1.5
  - @backstage/types@1.0.2
  - @backstage/plugin-catalog-common@1.0.13

## 1.13.0-next.3

### Minor Changes

- d7c8c222e25: Allow for a commit message to differ from the PR title when publishing a GitHub pull request.

### Patch Changes

- f37a95adcd8: Stripped entity types and namespace before passing to GitHub API
- Updated dependencies
  - @backstage/plugin-catalog-backend@1.9.0-next.3
  - @backstage/catalog-model@1.3.0-next.0
  - @backstage/backend-common@0.18.4-next.2
  - @backstage/backend-plugin-api@0.5.1-next.2
  - @backstage/backend-tasks@0.5.1-next.2
  - @backstage/catalog-client@1.4.1-next.1
  - @backstage/config@1.0.7
  - @backstage/errors@1.1.5
  - @backstage/integration@1.4.4-next.0
  - @backstage/types@1.0.2
  - @backstage/plugin-auth-node@0.2.13-next.2
  - @backstage/plugin-catalog-common@1.0.13-next.1
  - @backstage/plugin-catalog-node@1.3.5-next.3
  - @backstage/plugin-permission-common@0.7.5-next.0
  - @backstage/plugin-permission-node@0.7.7-next.2
  - @backstage/plugin-scaffolder-common@1.2.7-next.2
  - @backstage/plugin-scaffolder-node@0.1.2-next.3

## 1.13.0-next.2

### Patch Changes

- Updated dependencies
  - @backstage/plugin-catalog-backend@1.8.1-next.2
  - @backstage/backend-common@0.18.4-next.2
  - @backstage/catalog-client@1.4.1-next.0
  - @backstage/plugin-permission-node@0.7.7-next.2
  - @backstage/plugin-scaffolder-node@0.1.2-next.2
  - @backstage/backend-plugin-api@0.5.1-next.2
  - @backstage/backend-tasks@0.5.1-next.2
  - @backstage/catalog-model@1.2.1
  - @backstage/config@1.0.7
  - @backstage/errors@1.1.5
  - @backstage/integration@1.4.4-next.0
  - @backstage/types@1.0.2
  - @backstage/plugin-auth-node@0.2.13-next.2
  - @backstage/plugin-catalog-common@1.0.13-next.0
  - @backstage/plugin-catalog-node@1.3.5-next.2
  - @backstage/plugin-permission-common@0.7.5-next.0
  - @backstage/plugin-scaffolder-common@1.2.7-next.1

## 1.13.0-next.1

### Minor Changes

- 30ffdae70f9: Added `fetch:plain:file` action to fetch a single file, this action is also added to the list of built-in actions.
- 65e989f4018: Added the possibility to authorize parameters and steps of a template

  The scaffolder plugin is now integrated with the permission framework.
  It is possible to toggle parameters or actions within templates by marking each section with specific `tags`, inside a `backstage:permissions` property under each parameter or action. Each parameter or action can then be permissioned by using a conditional decision containing the `scaffolderTemplateRules.hasTag` rule.

- 95ea9f69b6f: Provide some more default filters out of the box and refactoring how the filters are applied to the `SecureTemplater`.

  - `parseEntityRef` will take an string entity triplet and return a parsed object.
  - `pick` will allow you to reference a specific property in the piped object.

  So you can now combine things like this: `${{ parameters.entity | parseEntityRef | pick('name') }}` to get the name of a specific entity, or `${{ parameters.repoUrl | parseRepoUrl | pick('owner') }}` to get the owner of a repo.

### Patch Changes

- a7eb36c6e38: Improve type-check for scaffolder output parameters
- 1e4f5e91b8e: Bump `zod` and `zod-to-json-schema` dependencies.
- Updated dependencies
  - @backstage/plugin-scaffolder-common@1.2.7-next.1
  - @backstage/plugin-scaffolder-node@0.1.2-next.1
  - @backstage/plugin-permission-node@0.7.7-next.1
  - @backstage/plugin-permission-common@0.7.5-next.0
  - @backstage/plugin-catalog-backend@1.8.1-next.1
  - @backstage/backend-tasks@0.5.1-next.1
  - @backstage/integration@1.4.4-next.0
  - @backstage/backend-common@0.18.4-next.1
  - @backstage/backend-plugin-api@0.5.1-next.1
  - @backstage/catalog-client@1.4.0
  - @backstage/catalog-model@1.2.1
  - @backstage/config@1.0.7
  - @backstage/errors@1.1.5
  - @backstage/types@1.0.2
  - @backstage/plugin-auth-node@0.2.13-next.1
  - @backstage/plugin-catalog-common@1.0.13-next.0
  - @backstage/plugin-catalog-node@1.3.5-next.1

## 1.12.1-next.0

### Patch Changes

- e23abb37ec1: Rename output parameter `mergeRequestURL` of `publish:gitlab:merge-request` action to `mergeRequestUrl`.
- e27ddc36dad: Added a possibility to cancel the running task (executing of a scaffolder template)
- c9a0fdcd2c8: Fix deprecated types.
- Updated dependencies
  - @backstage/plugin-scaffolder-node@0.1.2-next.0
  - @backstage/plugin-scaffolder-common@1.2.7-next.0
  - @backstage/plugin-catalog-backend@1.8.1-next.0
  - @backstage/backend-common@0.18.4-next.0
  - @backstage/config@1.0.7
  - @backstage/integration@1.4.3
  - @backstage/backend-plugin-api@0.5.1-next.0
  - @backstage/backend-tasks@0.5.1-next.0
  - @backstage/catalog-client@1.4.0
  - @backstage/catalog-model@1.2.1
  - @backstage/errors@1.1.5
  - @backstage/types@1.0.2
  - @backstage/plugin-auth-node@0.2.13-next.0
  - @backstage/plugin-catalog-common@1.0.12
  - @backstage/plugin-catalog-node@1.3.5-next.0

## 1.12.0

### Minor Changes

- 7d724d8ef56: Added the ability to be able to define an actions `input` and `output` schema using `zod` instead of hand writing types and `jsonschema`

### Patch Changes

- 860de10fa67: Make identity valid if subject of token is a backstage server-2-server auth token
- 65454876fb2: Minor API report tweaks
- c6c78b4acbe: throw error from catalog:fetch scaffolder action when entity is null and optional is false
- 9968f455921: catalog write action should allow any shape of object
- 928a12a9b3e: Internal refactor of `/alpha` exports.
- 52b0022dab7: Updated dependency `msw` to `^1.0.0`.
- 7af12854970: Extended scaffolder action `catalog:fetch` to fetch multiple catalog entities by entity references.
- Updated dependencies
  - @backstage/plugin-catalog-backend@1.8.0
  - @backstage/catalog-client@1.4.0
  - @backstage/plugin-auth-node@0.2.12
  - @backstage/backend-tasks@0.5.0
  - @backstage/backend-common@0.18.3
  - @backstage/errors@1.1.5
  - @backstage/plugin-catalog-node@1.3.4
  - @backstage/backend-plugin-api@0.5.0
  - @backstage/catalog-model@1.2.1
  - @backstage/integration@1.4.3
  - @backstage/config@1.0.7
  - @backstage/types@1.0.2
  - @backstage/plugin-scaffolder-common@1.2.6
  - @backstage/plugin-scaffolder-node@0.1.1

## 1.12.0-next.2

### Patch Changes

- 860de10fa67: Make identity valid if subject of token is a backstage server-2-server auth token
- 65454876fb2: Minor API report tweaks
- 9968f455921: catalog write action should allow any shape of object
- Updated dependencies
  - @backstage/plugin-auth-node@0.2.12-next.2
  - @backstage/backend-tasks@0.5.0-next.2
  - @backstage/backend-common@0.18.3-next.2
  - @backstage/backend-plugin-api@0.4.1-next.2
  - @backstage/plugin-catalog-backend@1.8.0-next.2
  - @backstage/plugin-catalog-node@1.3.4-next.2
  - @backstage/plugin-scaffolder-node@0.1.1-next.2
  - @backstage/config@1.0.7-next.0
  - @backstage/integration@1.4.3-next.0

## 1.12.0-next.1

### Minor Changes

- 7d724d8ef56: Added the ability to be able to define an actions `input` and `output` schema using `zod` instead of hand writing types and `jsonschema`

### Patch Changes

- 52b0022dab7: Updated dependency `msw` to `^1.0.0`.
- Updated dependencies
  - @backstage/errors@1.1.5-next.0
  - @backstage/backend-common@0.18.3-next.1
  - @backstage/catalog-client@1.4.0-next.1
  - @backstage/integration@1.4.3-next.0
  - @backstage/plugin-auth-node@0.2.12-next.1
  - @backstage/plugin-catalog-backend@1.8.0-next.1
  - @backstage/backend-plugin-api@0.4.1-next.1
  - @backstage/backend-tasks@0.4.4-next.1
  - @backstage/config@1.0.7-next.0
  - @backstage/catalog-model@1.2.1-next.1
  - @backstage/types@1.0.2
  - @backstage/plugin-catalog-node@1.3.4-next.1
  - @backstage/plugin-scaffolder-common@1.2.6-next.1
  - @backstage/plugin-scaffolder-node@0.1.1-next.1

## 1.11.1-next.0

### Patch Changes

- c6c78b4acb: throw error from catalog:fetch scaffolder action when entity is null and optional is false
- 928a12a9b3: Internal refactor of `/alpha` exports.
- Updated dependencies
  - @backstage/catalog-client@1.4.0-next.0
  - @backstage/plugin-catalog-backend@1.8.0-next.0
  - @backstage/backend-tasks@0.4.4-next.0
  - @backstage/backend-plugin-api@0.4.1-next.0
  - @backstage/backend-common@0.18.3-next.0
  - @backstage/catalog-model@1.2.1-next.0
  - @backstage/plugin-catalog-node@1.3.4-next.0
  - @backstage/config@1.0.6
  - @backstage/errors@1.1.4
  - @backstage/integration@1.4.2
  - @backstage/types@1.0.2
  - @backstage/plugin-auth-node@0.2.12-next.0
  - @backstage/plugin-scaffolder-common@1.2.6-next.0
  - @backstage/plugin-scaffolder-node@0.1.1-next.0

## 1.11.0

### Minor Changes

- 0b2952ee4b: Added the option to overwrite files in the `targetPath` of the `template:fetch` action
- 127154930f: Renamed the export `scaffolderCatalogModule` to `catalogModuleTemplateKind` in order to follow the new recommended naming patterns of backend system items. This is technically a breaking change but in an alpha export, so take care to change your imports if you have already migrated to the new backend system.

### Patch Changes

- 0ff03319be: Updated usage of `createBackendPlugin`.
- ad3edc402d: **Deprecations**: The following are deprecated and should instead be imported from the new package `@backstage/plugin-scaffolder-node`:

  - `ActionContext`
  - `createTemplateAction`
  - `TaskSecrets`
  - `TemplateAction`

- 6c70919f1a: Provide better error messaging when GitHub fails due to missing team definitions
- 66cf22fdc4: Updated dependency `esbuild` to `^0.17.0`.
- Updated dependencies
  - @backstage/plugin-catalog-backend@1.7.2
  - @backstage/backend-plugin-api@0.4.0
  - @backstage/backend-common@0.18.2
  - @backstage/plugin-scaffolder-node@0.1.0
  - @backstage/catalog-model@1.2.0
  - @backstage/plugin-catalog-node@1.3.3
  - @backstage/backend-tasks@0.4.3
  - @backstage/catalog-client@1.3.1
  - @backstage/config@1.0.6
  - @backstage/errors@1.1.4
  - @backstage/integration@1.4.2
  - @backstage/types@1.0.2
  - @backstage/plugin-auth-node@0.2.11
  - @backstage/plugin-scaffolder-common@1.2.5

## 1.11.0-next.2

### Patch Changes

- 0ff03319be: Updated usage of `createBackendPlugin`.
- Updated dependencies
  - @backstage/backend-plugin-api@0.4.0-next.2
  - @backstage/backend-common@0.18.2-next.2
  - @backstage/plugin-catalog-backend@1.7.2-next.2
  - @backstage/catalog-model@1.2.0-next.1
  - @backstage/plugin-catalog-node@1.3.3-next.2
  - @backstage/plugin-scaffolder-node@0.1.0-next.2
  - @backstage/backend-tasks@0.4.3-next.2
  - @backstage/plugin-auth-node@0.2.11-next.2
  - @backstage/catalog-client@1.3.1-next.1
  - @backstage/config@1.0.6
  - @backstage/errors@1.1.4
  - @backstage/integration@1.4.2
  - @backstage/types@1.0.2
  - @backstage/plugin-scaffolder-common@1.2.5-next.1

## 1.11.0-next.1

### Minor Changes

- 127154930f: Renamed the export `scaffolderCatalogModule` to `catalogModuleTemplateKind` in order to follow the new recommended naming patterns of backend system items. This is technically a breaking change but in an alpha export, so take care to change your imports if you have already migrated to the new backend system.

### Patch Changes

- 66cf22fdc4: Updated dependency `esbuild` to `^0.17.0`.
- Updated dependencies
  - @backstage/plugin-catalog-backend@1.7.2-next.1
  - @backstage/backend-common@0.18.2-next.1
  - @backstage/backend-plugin-api@0.3.2-next.1
  - @backstage/backend-tasks@0.4.3-next.1
  - @backstage/catalog-client@1.3.1-next.0
  - @backstage/catalog-model@1.1.6-next.0
  - @backstage/config@1.0.6
  - @backstage/errors@1.1.4
  - @backstage/integration@1.4.2
  - @backstage/types@1.0.2
  - @backstage/plugin-auth-node@0.2.11-next.1
  - @backstage/plugin-catalog-node@1.3.3-next.1
  - @backstage/plugin-scaffolder-common@1.2.5-next.0
  - @backstage/plugin-scaffolder-node@0.1.0-next.1

## 1.11.0-next.0

### Minor Changes

- 0b2952ee4b: Added the option to overwrite files in the `targetPath` of the `template:fetch` action

### Patch Changes

- ad3edc402d: **Deprecations**: The following are deprecated and should instead be imported from the new package `@backstage/plugin-scaffolder-node`:

  - `ActionContext`
  - `createTemplateAction`
  - `TaskSecrets`
  - `TemplateAction`

- Updated dependencies
  - @backstage/plugin-scaffolder-node@0.1.0-next.0
  - @backstage/catalog-model@1.1.6-next.0
  - @backstage/backend-common@0.18.2-next.0
  - @backstage/catalog-client@1.3.1-next.0
  - @backstage/plugin-catalog-backend@1.7.2-next.0
  - @backstage/plugin-catalog-node@1.3.3-next.0
  - @backstage/plugin-scaffolder-common@1.2.5-next.0
  - @backstage/backend-tasks@0.4.3-next.0
  - @backstage/plugin-auth-node@0.2.11-next.0
  - @backstage/backend-plugin-api@0.3.2-next.0

## 1.10.0

### Minor Changes

- a6808b67a7: Implement `Required approving review count`, `Restrictions`, and `Required commit signing` support for `publish:github` action
- 04a2048fb8: Allow custom repository roles to be configured on github repos
- c0ad7341f7: Add Scaffolder action `catalog:fetch` to get entity by entity reference from catalog
- b44eb68bcb: This change adds changes to provide examples alongside scaffolder task actions.

  The `createTemplateAction` function now takes a list of examples e.g.

  ```typescript
  const actionExamples = [
    {
      description: 'Example 1',
      example: yaml.stringify({
        steps: [
          {
            action: 'test:action',
            id: 'test',
            input: {
              input1: 'value',
            },
          },
        ],
      }),
    },
  ];

  export function createTestAction() {
    return createTemplateAction({
        id: 'test:action',
        examples: [
            {
                description: 'Example 1',
                examples: actionExamples
            }
        ],
        ...,
    });
  ```

  These examples can be retrieved later from the api.

  ```bash
  curl http://localhost:7007/api/scaffolder/v2/actions
  ```

  ```json
  [
    {
      "id": "test:action",
      "examples": [
        {
          "description": "Example 1",
          "example": "steps:\n  - action: test:action\n    id: test\n    input:\n      input1: value\n"
        }
      ],
      "schema": {
        "input": {
          "type": "object",
          "properties": {
            "input1": {
              "title": "Input 1",
              "type": "string"
            }
          }
        }
      }
    }
  ]
  ```

- 72d6b9f4e2: Added ability to override the commit message and author details for the `publish:bitbucketServer` action.
- a69664faee: Add Github repository support for squash merge commit title and message options

### Patch Changes

- 2fadff2a25: Change scaffolder task actions to include markdown to demonstrate the new `ActionsPage` markdown feature.
- ecbec4ec4c: Internal refactor to match new options pattern in the experimental backend system.
- e4c0240445: Added `catalogFilter` field to OwnerPicker and EntityPicker components to support filtering options by any field(s) of an entity.

  The `allowedKinds` field has been deprecated. Use `catalogFilter` instead. This field allows users to specify a filter on the shape of [EntityFilterQuery](https://github.com/backstage/backstage/blob/774c42003782121d3d6b2aa5f2865d53370c160e/packages/catalog-client/src/types/api.ts#L74), which can be passed into the CatalogClient. See examples below:

  - Get all entities of kind `Group`

    ```yaml
    owner:
      title: Owner
      type: string
      description: Owner of the component
      ui:field: OwnerPicker
      ui:options:
        catalogFilter:
          - kind: Group
    ```

  - Get entities of kind `Group` and spec.type `team`
    ```yaml
    owner:
      title: Owner
      type: string
      description: Owner of the component
      ui:field: OwnerPicker
      ui:options:
        catalogFilter:
          - kind: Group
            spec.type: team
    ```

- 8e06f3cf00: Switched imports of `loggerToWinstonLogger` to `@backstage/backend-common`.
- Updated dependencies
  - @backstage/backend-plugin-api@0.3.0
  - @backstage/backend-common@0.18.0
  - @backstage/catalog-model@1.1.5
  - @backstage/plugin-scaffolder-common@1.2.4
  - @backstage/catalog-client@1.3.0
  - @backstage/backend-tasks@0.4.1
  - @backstage/plugin-catalog-node@1.3.1
  - @backstage/plugin-catalog-backend@1.7.0
  - @backstage/config@1.0.6
  - @backstage/errors@1.1.4
  - @backstage/integration@1.4.2
  - @backstage/types@1.0.2
  - @backstage/plugin-auth-node@0.2.9

## 1.10.0-next.2

### Patch Changes

- 2fadff2a25: Change scaffolder task actions to include markdown to demonstrate the new `ActionsPage` markdown feature.
- b44eb68bcb: This patch adds changes to provide examples alongside scaffolder task actions.

  The `createTemplateAction` function now takes a list of examples e.g.

  ```typescript
  const actionExamples = [
    {
      description: 'Example 1',
      example: yaml.stringify({
        steps: [
          {
            action: 'test:action',
            id: 'test',
            input: {
              input1: 'value',
            },
          },
        ],
      }),
    },
  ];

  export function createTestAction() {
    return createTemplateAction({
        id: 'test:action',
        examples: [
            {
                description: 'Example 1',
                examples: actionExamples
            }
        ],
        ...,
    });
  ```

  These examples can be retrieved later from the api.

  ```bash
  curl http://localhost:7007/api/scaffolder/v2/actions
  ```

  ```json
  [
    {
      "id": "test:action",
      "examples": [
        {
          "description": "Example 1",
          "example": "steps:\n  - action: test:action\n    id: test\n    input:\n      input1: value\n"
        }
      ],
      "schema": {
        "input": {
          "type": "object",
          "properties": {
            "input1": {
              "title": "Input 1",
              "type": "string"
            }
          }
        }
      }
    }
  ]
  ```

- 8e06f3cf00: Switched imports of `loggerToWinstonLogger` to `@backstage/backend-common`.
- Updated dependencies
  - @backstage/backend-plugin-api@0.3.0-next.1
  - @backstage/backend-common@0.18.0-next.1
  - @backstage/backend-tasks@0.4.1-next.1
  - @backstage/catalog-client@1.3.0-next.2
  - @backstage/plugin-catalog-backend@1.7.0-next.2
  - @backstage/plugin-catalog-node@1.3.1-next.2
  - @backstage/plugin-auth-node@0.2.9-next.1
  - @backstage/catalog-model@1.1.5-next.1
  - @backstage/config@1.0.6-next.0
  - @backstage/errors@1.1.4
  - @backstage/integration@1.4.2-next.0
  - @backstage/types@1.0.2
  - @backstage/plugin-scaffolder-common@1.2.4-next.1

## 1.10.0-next.1

### Minor Changes

- 04a2048fb8: Allow custom repository roles to be configured on github repos
- a69664faee: Add Github repository support for squash merge commit title and message options

### Patch Changes

- Updated dependencies
  - @backstage/backend-plugin-api@0.2.1-next.0
  - @backstage/backend-common@0.18.0-next.0
  - @backstage/config@1.0.6-next.0
  - @backstage/plugin-catalog-backend@1.7.0-next.1
  - @backstage/plugin-catalog-node@1.3.1-next.1
  - @backstage/backend-tasks@0.4.1-next.0
  - @backstage/catalog-client@1.3.0-next.1
  - @backstage/catalog-model@1.1.5-next.1
  - @backstage/errors@1.1.4
  - @backstage/integration@1.4.2-next.0
  - @backstage/types@1.0.2
  - @backstage/plugin-auth-node@0.2.9-next.0
  - @backstage/plugin-scaffolder-common@1.2.4-next.1

## 1.9.1-next.0

### Patch Changes

- e4c0240445: Added `catalogFilter` field to OwnerPicker and EntityPicker components to support filtering options by any field(s) of an entity.

  The `allowedKinds` field has been deprecated. Use `catalogFilter` instead. This field allows users to specify a filter on the shape of [EntityFilterQuery](https://github.com/backstage/backstage/blob/774c42003782121d3d6b2aa5f2865d53370c160e/packages/catalog-client/src/types/api.ts#L74), which can be passed into the CatalogClient. See examples below:

  - Get all entities of kind `Group`

    ```yaml
    owner:
      title: Owner
      type: string
      description: Owner of the component
      ui:field: OwnerPicker
      ui:options:
        catalogFilter:
          - kind: Group
    ```

  - Get entities of kind `Group` and spec.type `team`
    ```yaml
    owner:
      title: Owner
      type: string
      description: Owner of the component
      ui:field: OwnerPicker
      ui:options:
        catalogFilter:
          - kind: Group
            spec.type: team
    ```

- Updated dependencies
  - @backstage/catalog-model@1.1.5-next.0
  - @backstage/plugin-scaffolder-common@1.2.4-next.0
  - @backstage/catalog-client@1.3.0-next.0
  - @backstage/plugin-catalog-backend@1.7.0-next.0
  - @backstage/backend-common@0.17.0
  - @backstage/backend-plugin-api@0.2.0
  - @backstage/backend-tasks@0.4.0
  - @backstage/config@1.0.5
  - @backstage/errors@1.1.4
  - @backstage/integration@1.4.1
  - @backstage/types@1.0.2
  - @backstage/plugin-auth-node@0.2.8
  - @backstage/plugin-catalog-node@1.3.1-next.0

## 1.9.0

### Minor Changes

- a20a0ea698: Added `requiredConversationResolution` template option to `github:repo:create`, `github:repo:push` and `publish:github`
- b32005e98a: Deprecated the `taskWorkers` option in RouterOptions in favor of `concurrentTasksLimit` which sets the limit of concurrent tasks in a single TaskWorker

  TaskWorker can now run multiple (defaults to 10) tasks concurrently using the `concurrentTasksLimit` option available in both `RouterOptions` and `CreateWorkerOptions`.

  To use the option to create a TaskWorker:

  ```diff
  const worker = await TaskWorker.create({
      taskBroker,
      actionRegistry,
      integrations,
      logger,
      workingDirectory,
      additionalTemplateFilters,
  +   concurrentTasksLimit: 10 // (1 to Infinity)
  });
  ```

- fc51bd8aa0: Add support for disabling Github repository wiki, issues and projects
- 0053d07bee: Update the `github:publish` action to allow passing wether to dismiss stale reviews on the protected default branch.

### Patch Changes

- cb716004ef: Internal refactor to improve tests
- 935b66a646: Change step output template examples to use square bracket syntax.
- 884d749b14: Refactored to use `coreServices` from `@backstage/backend-plugin-api`.
- b05dcd5530: Move the `zod` dependency to a version that does not collide with other libraries
- 26404430bc: Use Json types from @backstage/types
- b07ccffad0: Backend now returns 'ui:options' value from template metadata, it can be used by all your custom scaffolder components.
- 309f2daca4: Updated dependency `esbuild` to `^0.16.0`.
- 3280711113: Updated dependency `msw` to `^0.49.0`.
- 19356df560: Updated dependency `zen-observable` to `^0.9.0`.
- c3fa90e184: Updated dependency `zen-observable` to `^0.10.0`.
- Updated dependencies
  - @backstage/plugin-catalog-backend@1.6.0
  - @backstage/catalog-client@1.2.0
  - @backstage/backend-common@0.17.0
  - @backstage/plugin-catalog-node@1.3.0
  - @backstage/backend-tasks@0.4.0
  - @backstage/errors@1.1.4
  - @backstage/backend-plugin-api@0.2.0
  - @backstage/integration@1.4.1
  - @backstage/plugin-auth-node@0.2.8
  - @backstage/types@1.0.2
  - @backstage/catalog-model@1.1.4
  - @backstage/config@1.0.5
  - @backstage/plugin-scaffolder-common@1.2.3

## 1.9.0-next.3

### Minor Changes

- 0053d07bee: Update the `github:publish` action to allow passing wether to dismiss stale reviews on the protected default branch.

### Patch Changes

- 935b66a646: Change step output template examples to use square bracket syntax.
- b05dcd5530: Move the `zod` dependency to a version that does not collide with other libraries
- 309f2daca4: Updated dependency `esbuild` to `^0.16.0`.
- Updated dependencies
  - @backstage/plugin-catalog-backend@1.6.0-next.3
  - @backstage/backend-tasks@0.4.0-next.3
  - @backstage/backend-common@0.17.0-next.3
  - @backstage/backend-plugin-api@0.2.0-next.3
  - @backstage/catalog-client@1.2.0-next.1
  - @backstage/catalog-model@1.1.4-next.1
  - @backstage/config@1.0.5-next.1
  - @backstage/errors@1.1.4-next.1
  - @backstage/integration@1.4.1-next.1
  - @backstage/types@1.0.2-next.1
  - @backstage/plugin-auth-node@0.2.8-next.3
  - @backstage/plugin-catalog-node@1.3.0-next.3
  - @backstage/plugin-scaffolder-common@1.2.3-next.1

## 1.9.0-next.2

### Minor Changes

- b32005e98a: Deprecated the `taskWorkers` option in RouterOptions in favor of `concurrentTasksLimit` which sets the limit of concurrent tasks in a single TaskWorker

  TaskWorker can now run multiple (defaults to 10) tasks concurrently using the `concurrentTasksLimit` option available in both `RouterOptions` and `CreateWorkerOptions`.

  To use the option to create a TaskWorker:

  ```diff
  const worker = await TaskWorker.create({
      taskBroker,
      actionRegistry,
      integrations,
      logger,
      workingDirectory,
      additionalTemplateFilters,
  +   concurrentTasksLimit: 10 // (1 to Infinity)
  });
  ```

### Patch Changes

- 884d749b14: Refactored to use `coreServices` from `@backstage/backend-plugin-api`.
- Updated dependencies
  - @backstage/plugin-catalog-backend@1.6.0-next.2
  - @backstage/plugin-catalog-node@1.3.0-next.2
  - @backstage/backend-common@0.17.0-next.2
  - @backstage/backend-plugin-api@0.2.0-next.2
  - @backstage/backend-tasks@0.4.0-next.2
  - @backstage/plugin-auth-node@0.2.8-next.2
  - @backstage/catalog-client@1.2.0-next.1
  - @backstage/catalog-model@1.1.4-next.1
  - @backstage/config@1.0.5-next.1
  - @backstage/errors@1.1.4-next.1
  - @backstage/integration@1.4.1-next.1
  - @backstage/types@1.0.2-next.1
  - @backstage/plugin-scaffolder-common@1.2.3-next.1

## 1.8.1-next.1

### Patch Changes

- c3fa90e184: Updated dependency `zen-observable` to `^0.10.0`.
- Updated dependencies
  - @backstage/backend-common@0.17.0-next.1
  - @backstage/plugin-catalog-backend@1.6.0-next.1
  - @backstage/backend-tasks@0.4.0-next.1
  - @backstage/types@1.0.2-next.1
  - @backstage/backend-plugin-api@0.1.5-next.1
  - @backstage/plugin-auth-node@0.2.8-next.1
  - @backstage/plugin-catalog-node@1.2.2-next.1
  - @backstage/config@1.0.5-next.1
  - @backstage/integration@1.4.1-next.1
  - @backstage/catalog-client@1.2.0-next.1
  - @backstage/catalog-model@1.1.4-next.1
  - @backstage/errors@1.1.4-next.1
  - @backstage/plugin-scaffolder-common@1.2.3-next.1

## 1.8.1-next.0

### Patch Changes

- cb716004ef: Internal refactor to improve tests
- 26404430bc: Use Json types from @backstage/types
- 3280711113: Updated dependency `msw` to `^0.49.0`.
- 19356df560: Updated dependency `zen-observable` to `^0.9.0`.
- Updated dependencies
  - @backstage/catalog-client@1.2.0-next.0
  - @backstage/plugin-catalog-backend@1.6.0-next.0
  - @backstage/backend-common@0.16.1-next.0
  - @backstage/integration@1.4.1-next.0
  - @backstage/plugin-auth-node@0.2.8-next.0
  - @backstage/types@1.0.2-next.0
  - @backstage/backend-plugin-api@0.1.5-next.0
  - @backstage/plugin-catalog-node@1.2.2-next.0
  - @backstage/backend-tasks@0.3.8-next.0
  - @backstage/catalog-model@1.1.4-next.0
  - @backstage/config@1.0.5-next.0
  - @backstage/errors@1.1.4-next.0
  - @backstage/plugin-scaffolder-common@1.2.3-next.0

## 1.8.0

### Minor Changes

- ea14eb62a2: Added a set of default Prometheus metrics around scaffolding. See below for a list of metrics and an explanation of their labels:

  - `scaffolder_task_count`: Tracks successful task runs.

    Labels:

    - `template`: The entity ref of the scaffolded template
    - `user`: The entity ref of the user that invoked the template run
    - `result`: A string describing whether the task ran successfully, failed, or was skipped

  - `scaffolder_task_duration`: a histogram which tracks the duration of a task run

    Labels:

    - `template`: The entity ref of the scaffolded template
    - `result`: A boolean describing whether the task ran successfully

  - `scaffolder_step_count`: a count that tracks each step run

    Labels:

    - `template`: The entity ref of the scaffolded template
    - `step`: The name of the step that was run
    - `result`: A string describing whether the task ran successfully, failed, or was skipped

  - `scaffolder_step_duration`: a histogram which tracks the duration of each step run

    Labels:

    - `template`: The entity ref of the scaffolded template
    - `step`: The name of the step that was run
    - `result`: A string describing whether the task ran successfully, failed, or was skipped

  You can find a guide for running Prometheus metrics here: https://github.com/backstage/backstage/blob/master/contrib/docs/tutorials/prometheus-metrics.md

- 5921b5ce49: - The GitLab Project ID for the `publish:gitlab:merge-request` action is now passed through the query parameter `project` in the `repoUrl`. It still allows people to not use the `projectid` and use the `repoUrl` with the `owner` and `repo` query parameters instead. This makes it easier to publish to repositories instead of writing the full path to the project.
- 5025d2e8b6: Adds the ability to pass (an optional) array of strings that will be applied to the newly scaffolded repository as topic labels.

### Patch Changes

- 7573b65232: Internal refactor of imports to avoid circular dependencies
- 969a8444ea: Updated dependency `esbuild` to `^0.15.0`.
- 9ff4ff3745: Implement "Branch protection rules" support for "publish:github" action
- Updated dependencies
  - @backstage/backend-common@0.16.0
  - @backstage/plugin-catalog-backend@1.5.1
  - @backstage/integration@1.4.0
  - @backstage/backend-tasks@0.3.7
  - @backstage/catalog-model@1.1.3
  - @backstage/plugin-auth-node@0.2.7
  - @backstage/types@1.0.1
  - @backstage/backend-plugin-api@0.1.4
  - @backstage/plugin-catalog-node@1.2.1
  - @backstage/catalog-client@1.1.2
  - @backstage/config@1.0.4
  - @backstage/errors@1.1.3
  - @backstage/plugin-scaffolder-common@1.2.2

## 1.8.0-next.2

### Minor Changes

- 5025d2e8b6: Adds the ability to pass (an optional) array of strings that will be applied to the newly scaffolded repository as topic labels.

### Patch Changes

- 969a8444ea: Updated dependency `esbuild` to `^0.15.0`.
- 9ff4ff3745: Implement "Branch protection rules" support for "publish:github" action
- Updated dependencies
  - @backstage/backend-common@0.16.0-next.1
  - @backstage/backend-plugin-api@0.1.4-next.1
  - @backstage/backend-tasks@0.3.7-next.1
  - @backstage/plugin-auth-node@0.2.7-next.1
  - @backstage/plugin-catalog-backend@1.5.1-next.1
  - @backstage/plugin-catalog-node@1.2.1-next.1
  - @backstage/catalog-client@1.1.2-next.0
  - @backstage/catalog-model@1.1.3-next.0
  - @backstage/config@1.0.4-next.0
  - @backstage/errors@1.1.3-next.0
  - @backstage/integration@1.4.0-next.0
  - @backstage/types@1.0.1-next.0
  - @backstage/plugin-scaffolder-common@1.2.2-next.0

## 1.8.0-next.1

### Minor Changes

- 5921b5ce49: - The GitLab Project ID for the `publish:gitlab:merge-request` action is now passed through the query parameter `project` in the `repoUrl`. It still allows people to not use the `projectid` and use the `repoUrl` with the `owner` and `repo` query parameters instead. This makes it easier to publish to repositories instead of writing the full path to the project.

## 1.8.0-next.0

### Minor Changes

- ea14eb62a2: Added a set of default Prometheus metrics around scaffolding. See below for a list of metrics and an explanation of their labels:

  - `scaffolder_task_count`: Tracks successful task runs.

    Labels:

    - `template`: The entity ref of the scaffolded template
    - `user`: The entity ref of the user that invoked the template run
    - `result`: A string describing whether the task ran successfully, failed, or was skipped

  - `scaffolder_task_duration`: a histogram which tracks the duration of a task run

    Labels:

    - `template`: The entity ref of the scaffolded template
    - `result`: A boolean describing whether the task ran successfully

  - `scaffolder_step_count`: a count that tracks each step run

    Labels:

    - `template`: The entity ref of the scaffolded template
    - `step`: The name of the step that was run
    - `result`: A string describing whether the task ran successfully, failed, or was skipped

  - `scaffolder_step_duration`: a histogram which tracks the duration of each step run

    Labels:

    - `template`: The entity ref of the scaffolded template
    - `step`: The name of the step that was run
    - `result`: A string describing whether the task ran successfully, failed, or was skipped

  You can find a guide for running Prometheus metrics here: https://github.com/backstage/backstage/blob/master/contrib/docs/tutorials/prometheus-metrics.md

### Patch Changes

- 7573b65232: Internal refactor of imports to avoid circular dependencies
- Updated dependencies
  - @backstage/backend-common@0.16.0-next.0
  - @backstage/plugin-catalog-backend@1.5.1-next.0
  - @backstage/integration@1.4.0-next.0
  - @backstage/backend-tasks@0.3.7-next.0
  - @backstage/catalog-model@1.1.3-next.0
  - @backstage/plugin-auth-node@0.2.7-next.0
  - @backstage/types@1.0.1-next.0
  - @backstage/backend-plugin-api@0.1.4-next.0
  - @backstage/plugin-catalog-node@1.2.1-next.0
  - @backstage/catalog-client@1.1.2-next.0
  - @backstage/config@1.0.4-next.0
  - @backstage/errors@1.1.3-next.0
  - @backstage/plugin-scaffolder-common@1.2.2-next.0

## 1.7.0

### Minor Changes

- 253453fa14: Added a new property called `additionalTemplateGlobals` which allows you to add global functions to the scaffolder nunjucks templates.
- 17ff77154c: Update the `github:publish` action to allow passing whether pull
  requests must be up to date with the default branch before merging.
- 304305dd20: Add `allowAutoMerge` option for `publish:github` action
- 694bfe2d61: Add functionality to shutdown scaffolder tasks if they are stale
- a8e9848479: Added optional `sourcePath` parameter to `publish:gitlab:merge-request` action, `targetPath` is now optional and falls back to current workspace path.

### Patch Changes

- 489621f613: Switching off duplicated timestamp in case of logging via task logger in a custom action
- 4880d43e25: Fixed setting default branch for Bitbucket Server
- b681275e69: Ignore .git directories in Template Editor, increase upload limit for dry-runs to 10MB.
- a35a27df70: Updated the `moduleId` of the experimental module export.
- Updated dependencies
  - @backstage/plugin-catalog-node@1.2.0
  - @backstage/catalog-model@1.1.2
  - @backstage/backend-common@0.15.2
  - @backstage/plugin-catalog-backend@1.5.0
  - @backstage/plugin-auth-node@0.2.6
  - @backstage/backend-tasks@0.3.6
  - @backstage/backend-plugin-api@0.1.3
  - @backstage/catalog-client@1.1.1
  - @backstage/plugin-scaffolder-common@1.2.1
  - @backstage/config@1.0.3
  - @backstage/errors@1.1.2
  - @backstage/integration@1.3.2
  - @backstage/types@1.0.0

## 1.7.0-next.2

### Minor Changes

- 17ff77154c: Update the `github:publish` action to allow passing whether pull
  requests must be up to date with the default branch before merging.
- a8e9848479: Added optional `sourcePath` parameter to `publish:gitlab:merge-request` action, `targetPath` is now optional and falls back to current workspace path.

### Patch Changes

- 4880d43e25: Fixed setting default branch for Bitbucket Server
- Updated dependencies
  - @backstage/plugin-catalog-node@1.2.0-next.2
  - @backstage/plugin-catalog-backend@1.5.0-next.2
  - @backstage/backend-tasks@0.3.6-next.2
  - @backstage/backend-common@0.15.2-next.2
  - @backstage/backend-plugin-api@0.1.3-next.2
  - @backstage/plugin-auth-node@0.2.6-next.2
  - @backstage/catalog-client@1.1.1-next.2
  - @backstage/catalog-model@1.1.2-next.2
  - @backstage/config@1.0.3-next.2
  - @backstage/errors@1.1.2-next.2
  - @backstage/integration@1.3.2-next.2
  - @backstage/types@1.0.0
  - @backstage/plugin-scaffolder-common@1.2.1-next.2

## 1.7.0-next.1

### Patch Changes

- 489621f613: Switching off duplicated timestamp in case of logging via task logger in a custom action
- a35a27df70: Updated the `moduleId` of the experimental module export.
- Updated dependencies
  - @backstage/catalog-client@1.1.1-next.1
  - @backstage/backend-common@0.15.2-next.1
  - @backstage/backend-plugin-api@0.1.3-next.1
  - @backstage/backend-tasks@0.3.6-next.1
  - @backstage/catalog-model@1.1.2-next.1
  - @backstage/config@1.0.3-next.1
  - @backstage/errors@1.1.2-next.1
  - @backstage/integration@1.3.2-next.1
  - @backstage/types@1.0.0
  - @backstage/plugin-auth-node@0.2.6-next.1
  - @backstage/plugin-catalog-backend@1.4.1-next.1
  - @backstage/plugin-catalog-node@1.1.1-next.1
  - @backstage/plugin-scaffolder-common@1.2.1-next.1

## 1.7.0-next.0

### Minor Changes

- 253453fa14: Added a new property called `additionalTemplateGlobals` which allows you to add global functions to the scaffolder nunjucks templates.
- 304305dd20: Add `allowAutoMerge` option for `publish:github` action
- 694bfe2d61: Add functionality to shutdown scaffolder tasks if they are stale

### Patch Changes

- b681275e69: Ignore .git directories in Template Editor, increase upload limit for dry-runs to 10MB.
- Updated dependencies
  - @backstage/catalog-model@1.1.2-next.0
  - @backstage/backend-plugin-api@0.1.3-next.0
  - @backstage/plugin-catalog-backend@1.4.1-next.0
  - @backstage/catalog-client@1.1.1-next.0
  - @backstage/plugin-catalog-node@1.1.1-next.0
  - @backstage/plugin-scaffolder-common@1.2.1-next.0
  - @backstage/backend-common@0.15.2-next.0
  - @backstage/backend-tasks@0.3.6-next.0
  - @backstage/plugin-auth-node@0.2.6-next.0
  - @backstage/config@1.0.3-next.0
  - @backstage/errors@1.1.2-next.0
  - @backstage/integration@1.3.2-next.0
  - @backstage/types@1.0.0

## 1.6.0

### Minor Changes

- ea2eee9e6a: Add the option for a homepage when using the `github:publish` action
- 8872cc735d: Fixed a bug in plugin-scaffolder-backend where it ignores the skip migration database options.

  To use this new implementation you need to create the instance of `DatabaseTaskStore` using the `PluginDatabaseManager` instead of `Knex`;

  ```
  import { DatabaseManager, getRootLogger, loadBackendConfig } from '@backstage/backend-common';
  import { DatabaseTaskStore } from '@backstage/plugin-scaffolder-backend';

  const config = await loadBackendConfig({ argv: process.argv, logger: getRootLogger() });
  const databaseManager = DatabaseManager.fromConfig(config, { migrations: { skip: true } });
  const databaseTaskStore = await DatabaseTaskStore.create(databaseManager);
  ```

- 7db9613671: Added `projectId` for gitlab projects to be displayed in the `gitlab:publish` output
- d1f7ba58e3: Added `repositoryId` output when create a repository in Azure
- 1ff817b3f0: add entity metadata to the template info type

### Patch Changes

- eadf56bbbf: Bump `git-url-parse` version to `^13.0.0`
- de8ee4afe3: Provide information about the user into scaffolder template action's context
- 096631e571: Added support for handling broken symlinks within the scaffolder backend. This is intended for templates that may hold a symlink that is invalid at build time but valid within the destination repo.
- 0d8d650e32: Applied the fix from version 1.5.1 of this package, which is part of the v1.5.1 release of Backstage.
- 667d917488: Updated dependency `msw` to `^0.47.0`.
- 87ec2ba4d6: Updated dependency `msw` to `^0.46.0`.
- bf5e9030eb: Updated dependency `msw` to `^0.45.0`.
- 2df9955f4a: Removed the depreacated `publish:file` action, use the template editor to test templates instead.
- 0ecc9a6784: Properly set `ctx.isDryRun` when running actions in dry run mode. Also always log action inputs for debugging purposes when running in dry run mode.
- 6b9f6c0a4d: Added alpha `scaffolderPlugin` to be used with experimental backend system.
- 83c037cd46: Disable octokit throttling in publish:github:pull-request
- 2cbd533426: Uptake the `IdentityApi` change to use `getIdentity` instead of `authenticate` for retrieving the logged in users identity.
- ef9ab322de: Minor API signatures cleanup
- 50467bc15b: The number of task workers used to execute templates now default to 3, rather than 1.
- Updated dependencies
  - @backstage/backend-plugin-api@0.1.2
  - @backstage/backend-common@0.15.1
  - @backstage/plugin-auth-node@0.2.5
  - @backstage/plugin-catalog-node@1.1.0
  - @backstage/integration@1.3.1
  - @backstage/plugin-catalog-backend@1.4.0
  - @backstage/catalog-client@1.1.0
  - @backstage/catalog-model@1.1.1
  - @backstage/config@1.0.2
  - @backstage/errors@1.1.1
  - @backstage/plugin-scaffolder-common@1.2.0

## 1.6.0-next.3

### Patch Changes

- 50467bc15b: The number of task workers used to execute templates now default to 3, rather than 1.
- Updated dependencies
  - @backstage/plugin-catalog-node@1.1.0-next.2
  - @backstage/backend-plugin-api@0.1.2-next.2
  - @backstage/catalog-client@1.1.0-next.2
  - @backstage/catalog-model@1.1.1-next.0
  - @backstage/config@1.0.2-next.0
  - @backstage/errors@1.1.1-next.0
  - @backstage/integration@1.3.1-next.2
  - @backstage/plugin-catalog-backend@1.4.0-next.3
  - @backstage/backend-common@0.15.1-next.3
  - @backstage/plugin-scaffolder-common@1.2.0-next.1
  - @backstage/plugin-auth-node@0.2.5-next.3

## 1.6.0-next.2

### Minor Changes

- d1f7ba58e3: Added `repositoryId` output when create a repository in Azure

### Patch Changes

- eadf56bbbf: Bump `git-url-parse` version to `^13.0.0`
- 096631e571: Added support for handling broken symlinks within the scaffolder backend. This is intended for templates that may hold a symlink that is invalid at build time but valid within the destination repo.
- 667d917488: Updated dependency `msw` to `^0.47.0`.
- 87ec2ba4d6: Updated dependency `msw` to `^0.46.0`.
- 6b9f6c0a4d: Added alpha `scaffolderPlugin` to be used with experimental backend system.
- 83c037cd46: Disable octokit throttling in publish:github:pull-request
- 2cbd533426: Uptake the `IdentityApi` change to use `getIdentity` instead of `authenticate` for retrieving the logged in users identity.
- Updated dependencies
  - @backstage/backend-plugin-api@0.1.2-next.1
  - @backstage/plugin-catalog-node@1.0.2-next.1
  - @backstage/backend-common@0.15.1-next.2
  - @backstage/integration@1.3.1-next.1
  - @backstage/plugin-catalog-backend@1.4.0-next.2
  - @backstage/plugin-auth-node@0.2.5-next.2
  - @backstage/catalog-client@1.0.5-next.1

## 1.6.0-next.1

### Minor Changes

- 7db9613671: Added `projectId` for gitlab projects to be displayed in the `gitlab:publish` output

### Patch Changes

- 0d8d650e32: Applied the fix from version 1.5.1 of this package, which is part of the v1.5.1 release of Backstage.
- Updated dependencies
  - @backstage/backend-common@0.15.1-next.1
  - @backstage/plugin-catalog-backend@1.4.0-next.1

## 1.6.0-next.0

### Minor Changes

- ea2eee9e6a: Add the option for a homepage when using the `github:publish` action
- 8872cc735d: Fixed a bug in plugin-scaffolder-backend where it ignores the skip migration database options.

  To use this new implementation you need to create the instance of `DatabaseTaskStore` using the `PluginDatabaseManager` instead of `Knex`;

  ```
  import { DatabaseManager, getRootLogger, loadBackendConfig } from '@backstage/backend-common';
  import { DatabaseTaskStore } from '@backstage/plugin-scaffolder-backend';

  const config = await loadBackendConfig({ argv: process.argv, logger: getRootLogger() });
  const databaseManager = DatabaseManager.fromConfig(config, { migrations: { skip: true } });
  const databaseTaskStore = await DatabaseTaskStore.create(databaseManager);
  ```

- 1ff817b3f0: add entity metadata to the template info type

### Patch Changes

- bf5e9030eb: Updated dependency `msw` to `^0.45.0`.
- 2df9955f4a: Removed the depreacated `publish:file` action, use the template editor to test templates instead.
- ef9ab322de: Minor API signatures cleanup
- Updated dependencies
  - @backstage/backend-common@0.15.1-next.0
  - @backstage/plugin-catalog-backend@1.3.2-next.0
  - @backstage/backend-plugin-api@0.1.2-next.0
  - @backstage/catalog-client@1.0.5-next.0
  - @backstage/integration@1.3.1-next.0
  - @backstage/plugin-scaffolder-common@1.2.0-next.0
  - @backstage/plugin-catalog-node@1.0.2-next.0

## 1.5.1

### Patch Changes

- Fix minimum required version for `vm2`

## 1.5.0

### Minor Changes

- c4b452e16a: Starting the implementation of the Wizard page for the `next` scaffolder plugin
- 593dea6710: Add support for Basic Auth for Bitbucket Server.
- 3b7930b3e5: Add support for Bearer Authorization header / token-based auth at Git commands.
- 3f1316f1c5: User Bearer Authorization header at Git commands with token-based auth at Bitbucket Server.
- eeff5046ae: Updated `publish:gitlab:merge-request` action to allow commit updates and deletes
- 692d5d3405: Added `reviewers` and `teamReviewers` parameters to `publish:github:pull-request` action to add reviewers on the pull request created by the action

### Patch Changes

- fc8a5f797b: Add a `publish:gerrit:review` scaffolder action
- c971afbf21: The `publish:file` action has been deprecated in favor of testing templates using the template editor instead. Note that this action is not and was never been installed by default.
- b10b6c4aa4: Fix issue on Windows where templated files where not properly skipped as intended.
- 56e1b4b89c: Fixed typos in alpha types.
- dad0f65494: Fail gracefully if an invalid `Authorization` header is passed to `POST /v2/tasks`
- 014b3b7776: Add missing `res.end()` in scaffolder backend `EventStream` usage
- Updated dependencies
  - @backstage/backend-common@0.15.0
  - @backstage/backend-plugin-api@0.1.1
  - @backstage/plugin-catalog-node@1.0.1
  - @backstage/integration@1.3.0
  - @backstage/plugin-catalog-backend@1.3.1

## 1.5.0-next.2

### Minor Changes

- 692d5d3405: Added `reviewers` and `teamReviewers` parameters to `publish:github:pull-request` action to add reviewers on the pull request created by the action

### Patch Changes

- Updated dependencies
  - @backstage/plugin-catalog-backend@1.3.1-next.2

## 1.5.0-next.1

### Minor Changes

- c4b452e16a: Starting the implementation of the Wizard page for the `next` scaffolder plugin

### Patch Changes

- Updated dependencies
  - @backstage/backend-common@0.15.0-next.1
  - @backstage/integration@1.3.0-next.1
  - @backstage/plugin-catalog-backend@1.3.1-next.1

## 1.5.0-next.0

### Minor Changes

- 593dea6710: Add support for Basic Auth for Bitbucket Server.
- 3b7930b3e5: Add support for Bearer Authorization header / token-based auth at Git commands.
- 3f1316f1c5: User Bearer Authorization header at Git commands with token-based auth at Bitbucket Server.
- eeff5046ae: Updated `publish:gitlab:merge-request` action to allow commit updates and deletes

### Patch Changes

- fc8a5f797b: Add a `publish:gerrit:review` scaffolder action
- 014b3b7776: Add missing `res.end()` in scaffolder backend `EventStream` usage
- Updated dependencies
  - @backstage/backend-common@0.15.0-next.0
  - @backstage/integration@1.3.0-next.0
  - @backstage/backend-plugin-api@0.1.1-next.0
  - @backstage/plugin-catalog-backend@1.3.1-next.0
  - @backstage/plugin-catalog-node@1.0.1-next.0

## 1.4.0

### Minor Changes

- e1a08d872c: Added optional assignee parameter for Gitlab Merge Request action
- dab9bcf2e7: Add `protectEnforceAdmins` as an option to GitHub publish actions
- 4baf8a4ece: Update GitLab Merge Request Action to allow source branch to be deleted
- 91c1d12123: Export experimental `scaffolderCatalogExtension` for the new backend system. This export is not considered stable and should not be used in production.
- d10ccc2ed1: Introduced audit log message when a new scaffolder task is created
- 2db07887cb: Added two new scaffolder actions: `github:repo:create` and `github:repo:push`

### Patch Changes

- ff316b86d8: Add `copyWithoutTemplating` to the fetch template action input. `copyWithoutTemplating` also accepts an array of glob patterns. Contents of matched files or directories are copied without being processed, but paths are subject to rendering.

  Deprecate `copyWithoutRender` in favor of `copyWithoutTemplating`.

- 801d606909: Improve error messaging when passing in malformed auth
- 089d846962: Fix issues with optional directories and files
- ea6dcb84a4: Don't resolve symlinks, treat them as binary files and copy them as-is
- af02f54483: new setUserAsOwner flag for publish:gitlab action

  The field default is `false`. When true it will use the token configured in the gitlab integration for the matching host, to try and set the user logged in via `repoUrlPicker` `requestUserCredentials` OAuth flow as owner of the repository created in GitLab.

- a70869e775: Updated dependency `msw` to `^0.43.0`.
- 4e9a90e307: Updated dependency `luxon` to `^3.0.0`.
- 72622d9143: Updated dependency `yaml` to `^2.0.0`.
- 8006d0f9bf: Updated dependency `msw` to `^0.44.0`.
- 679b32172e: Updated dependency `knex` to `^2.0.0`.
- 511f49ee43: Updated dependency `octokit` to `^2.0.0`.
- 735853353b: Updated dependency `@octokit/webhooks` to `^10.0.0`.
- e2d7b76f43: Upgrade git-url-parse to 12.0.0.

  Motivation for upgrade is transitively upgrading parse-url which is vulnerable
  to several CVEs detected by Snyk.

  - SNYK-JS-PARSEURL-2935944
  - SNYK-JS-PARSEURL-2935947
  - SNYK-JS-PARSEURL-2936249

- 945a27fa6a: Add sourcePath option to publish:gerrit action
- 1764296a68: Allow to create Gerrit project using default owner
- Updated dependencies
  - @backstage/backend-plugin-api@0.1.0
  - @backstage/plugin-catalog-backend@1.3.0
  - @backstage/backend-common@0.14.1
  - @backstage/catalog-model@1.1.0
  - @backstage/plugin-catalog-node@1.0.0
  - @backstage/integration@1.2.2
  - @backstage/catalog-client@1.0.4
  - @backstage/errors@1.1.0
  - @backstage/plugin-scaffolder-common@1.1.2

## 1.4.0-next.3

### Minor Changes

- 91c1d12123: Export experimental `scaffolderCatalogExtension` for the new backend system. This export is not considered stable and should not be used in production.

### Patch Changes

- ea6dcb84a4: Don't resolve symlinks, treat them as binary files and copy them as-is
- af02f54483: new setUserAsOwner flag for publish:gitlab action

  The field default is `false`. When true it will use the token configured in the gitlab integration for the matching host, to try and set the user logged in via `repoUrlPicker` `requestUserCredentials` OAuth flow as owner of the repository created in GitLab.

- a70869e775: Updated dependency `msw` to `^0.43.0`.
- 4e9a90e307: Updated dependency `luxon` to `^3.0.0`.
- 72622d9143: Updated dependency `yaml` to `^2.0.0`.
- 511f49ee43: Updated dependency `octokit` to `^2.0.0`.
- 735853353b: Updated dependency `@octokit/webhooks` to `^10.0.0`.
- Updated dependencies
  - @backstage/backend-plugin-api@0.1.0-next.0
  - @backstage/plugin-catalog-backend@1.3.0-next.3
  - @backstage/plugin-catalog-node@1.0.0-next.0
  - @backstage/backend-common@0.14.1-next.3
  - @backstage/catalog-client@1.0.4-next.2
  - @backstage/integration@1.2.2-next.3
  - @backstage/catalog-model@1.1.0-next.3

## 1.4.0-next.2

### Minor Changes

- 4baf8a4ece: Update GitLab Merge Request Action to allow source branch to be deleted
- 2db07887cb: Added two new scaffolder actions: `github:repo:create` and `github:repo:push`

### Patch Changes

- 679b32172e: Updated dependency `knex` to `^2.0.0`.
- e2d7b76f43: Upgrade git-url-parse to 12.0.0.

  Motivation for upgrade is transitively upgrading parse-url which is vulnerable
  to several CVEs detected by Snyk.

  - SNYK-JS-PARSEURL-2935944
  - SNYK-JS-PARSEURL-2935947
  - SNYK-JS-PARSEURL-2936249

- Updated dependencies
  - @backstage/catalog-model@1.1.0-next.2
  - @backstage/backend-common@0.14.1-next.2
  - @backstage/plugin-catalog-backend@1.2.1-next.2
  - @backstage/integration@1.2.2-next.2

## 1.4.0-next.1

### Patch Changes

- 801d606909: Improve error messaging when passing in malformed auth
- Updated dependencies
  - @backstage/catalog-model@1.1.0-next.1
  - @backstage/backend-common@0.14.1-next.1
  - @backstage/errors@1.1.0-next.0
  - @backstage/plugin-catalog-backend@1.2.1-next.1
  - @backstage/catalog-client@1.0.4-next.1
  - @backstage/integration@1.2.2-next.1

## 1.4.0-next.0

### Patch Changes

- Updated dependencies
  - @backstage/backend-common@0.14.1-next.0
  - @backstage/catalog-model@1.1.0-next.0
  - @backstage/integration@1.2.2-next.0
  - @backstage/plugin-catalog-backend@1.2.1-next.0
  - @backstage/catalog-client@1.0.4-next.0
  - @backstage/plugin-scaffolder-common@1.1.2-next.0

## 1.3.0

### Minor Changes

- 35a26131b3: **DEPRECATION**: The `projectid` input parameters to the `publish:gitlab:merge-request`, it's no longer required as it can be decoded from the `repoUrl` input parameter.
  **DEPRECATION**: The `projectid` output of the action in favour of `projectPath`
- 72dfcbc8bf: A new scaffolder action has been added: `gerrit:publish`
- ce0d8d7eb1: Fixed a bug in `publish:github` action that didn't permit to add users as collaborators.
  This fix required changing the way parameters are passed to the action.
  In order to add a team as collaborator, now you must use the `team` field instead of `username`.
  In order to add a user as collaborator, you must use the `user` field.

  It's still possible to use the field `username` but is deprecated in favor of `team`.

  ```yaml
  - id: publish
    name: Publish
    action: publish:github
    input:
      repoUrl: ...
      collaborators:
        - access: ...
          team: my_team
        - access: ...
          user: my_username
  ```

- 582003a059: - Added an optional `list` method on the `TaskBroker` and `TaskStore` interface to list tasks by an optional `userEntityRef`
  - Implemented a `list` method on the `DatabaseTaskStore` class to list tasks by an optional `userEntityRef`
  - Added a route under `/v2/tasks` to list tasks by a `userEntityRef` using the `createdBy` query parameter
- c042c5eaff: Add an option to not protect the default branch.
- f93af969cd: Added the ability to support running of templates that are not in the `default` namespace
- 3500c13a33: Added a new `/v2/dry-run` endpoint that allows for a synchronous dry run of a provided template. A `supportsDryRun` option has been added to `createTemplateAction`, which signals whether the action should be executed during dry runs. When enabled, the action context will have the new `isDryRun` property set to signal if the action is being executed during a dry run.

### Patch Changes

- 8f7b1835df: Updated dependency `msw` to `^0.41.0`.
- 6901f6be4a: Adds more of an explanation when the `publish:github` scaffolder action fails to create a repository.
- Updated dependencies
  - @backstage/plugin-catalog-backend@1.2.0
  - @backstage/backend-common@0.14.0
  - @backstage/integration@1.2.1
  - @backstage/catalog-client@1.0.3
  - @backstage/catalog-model@1.0.3
  - @backstage/plugin-scaffolder-common@1.1.1

## 1.3.0-next.2

### Minor Changes

- ce0d8d7eb1: Fixed a bug in `publish:github` action that didn't permit to add users as collaborators.
  This fix required changing the way parameters are passed to the action.
  In order to add a team as collaborator, now you must use the `team` field instead of `username`.
  In order to add a user as collaborator, you must use the `user` field.

  It's still possible to use the field `username` but is deprecated in favor of `team`.

  ```yaml
  - id: publish
    name: Publish
    action: publish:github
    input:
      repoUrl: ...
      collaborators:
        - access: ...
          team: my_team
        - access: ...
          user: my_username
  ```

- 582003a059: - Added an optional `list` method on the `TaskBroker` and `TaskStore` interface to list tasks by an optional `userEntityRef`
  - Implemented a `list` method on the `DatabaseTaskStore` class to list tasks by an optional `userEntityRef`
  - Added a route under `/v2/tasks` to list tasks by a `userEntityRef` using the `createdBy` query parameter

### Patch Changes

- Updated dependencies
  - @backstage/backend-common@0.14.0-next.2
  - @backstage/integration@1.2.1-next.2
  - @backstage/plugin-catalog-backend@1.2.0-next.2

## 1.3.0-next.1

### Minor Changes

- c042c5eaff: Add an option to not protect the default branch.

### Patch Changes

- 8f7b1835df: Updated dependency `msw` to `^0.41.0`.
- Updated dependencies
  - @backstage/backend-common@0.13.6-next.1
  - @backstage/catalog-client@1.0.3-next.0
  - @backstage/integration@1.2.1-next.1
  - @backstage/plugin-catalog-backend@1.2.0-next.1
  - @backstage/catalog-model@1.0.3-next.0
  - @backstage/plugin-scaffolder-common@1.1.1-next.0

## 1.3.0-next.0

### Minor Changes

- 72dfcbc8bf: A new scaffolder action has been added: `gerrit:publish`

### Patch Changes

- 6901f6be4a: Adds more of an explanation when the `publish:github` scaffolder action fails to create a repository.
- Updated dependencies
  - @backstage/backend-common@0.13.6-next.0
  - @backstage/integration@1.2.1-next.0
  - @backstage/plugin-catalog-backend@1.2.0-next.0

## 1.2.0

### Minor Changes

- 9818112d12: Update the `github:publish` action to allow passing required status check
  contexts before merging to the main branch.
- f8baf7df44: Added the ability to reference the user in the `template.yaml` manifest
- 8d5a2238a9: Split `publish:bitbucket` into `publish:bitbucketCloud` and `publish:bitbucketServer`.

  In order to migrate from the deprecated action, you need to replace the use of action
  `publish:bitbucket` in your templates with the use of either `publish:bitbucketCloud`
  or `publish:bitbucketServer` - depending on which destination SCM provider you use.

  Additionally, these actions will not utilize `integrations.bitbucket` anymore,
  but `integrations.bitbucketCloud` or `integrations.bitbucketServer` respectively.
  You may or may not have migrated to these already.

  As described in a previous changeset, using these two replacement integrations configs
  will not compromise use cases which still rely on `integrations.bitbucket` as this was
  set up in a backwards compatible way.

  Additionally, please mind that the option `enableLFS` is only available (and always was)
  for Bitbucket Server use cases and therefore, is not even part of the schema for
  `publish:bitbucketCloud` anymore.

### Patch Changes

- 0fc65cbf89: Override default commit message and author details in GitHub, Azure, bitbucket
- cfc0f19699: Updated dependency `fs-extra` to `10.1.0`.
- Updated dependencies
  - @backstage/backend-common@0.13.3
  - @backstage/plugin-catalog-backend@1.1.2
  - @backstage/integration@1.2.0
  - @backstage/plugin-scaffolder-common@1.1.0
  - @backstage/config@1.0.1
  - @backstage/catalog-client@1.0.2
  - @backstage/catalog-model@1.0.2

## 1.2.0-next.1

### Minor Changes

- f8baf7df44: Added the ability to reference the user in the `template.yaml` manifest

### Patch Changes

- Updated dependencies
  - @backstage/backend-common@0.13.3-next.2
  - @backstage/plugin-catalog-backend@1.1.2-next.2
  - @backstage/plugin-scaffolder-common@1.1.0-next.0
  - @backstage/config@1.0.1-next.0
  - @backstage/catalog-model@1.0.2-next.0
  - @backstage/integration@1.2.0-next.1
  - @backstage/catalog-client@1.0.2-next.0

## 1.2.0-next.0

### Minor Changes

- 9818112d12: Update the `github:publish` action to allow passing required status check
  contexts before merging to the main branch.
- 8d5a2238a9: Split `publish:bitbucket` into `publish:bitbucketCloud` and `publish:bitbucketServer`.

  In order to migrate from the deprecated action, you need to replace the use of action
  `publish:bitbucket` in your templates with the use of either `publish:bitbucketCloud`
  or `publish:bitbucketServer` - depending on which destination SCM provider you use.

  Additionally, these actions will not utilize `integrations.bitbucket` anymore,
  but `integrations.bitbucketCloud` or `integrations.bitbucketServer` respectively.
  You may or may not have migrated to these already.

  As described in a previous changeset, using these two replacement integrations configs
  will not compromise use cases which still rely on `integrations.bitbucket` as this was
  set up in a backwards compatible way.

  Additionally, please mind that the option `enableLFS` is only available (and always was)
  for Bitbucket Server use cases and therefore, is not even part of the schema for
  `publish:bitbucketCloud` anymore.

### Patch Changes

- 0fc65cbf89: Override default commit message and author details in GitHub, Azure, bitbucket
- cfc0f19699: Updated dependency `fs-extra` to `10.1.0`.
- Updated dependencies
  - @backstage/backend-common@0.13.3-next.0
  - @backstage/integration@1.2.0-next.0
  - @backstage/plugin-catalog-backend@1.1.2-next.0

## 1.1.0

### Minor Changes

- 2a7d52ca2c: Override default commit message and author details in GitLab action
- f5f921dafb: Add new `draft` option to the `publish:github:pull-request` action.

### Patch Changes

- 64d9a031a8: build(deps): bump `isbinaryfile` from 4.0.8 to 5.0.0
- 2f3d3a1eae: build(deps): bump `@gitbeaker/core` from 34.6.0 to 35.6.0
- Updated dependencies
  - @backstage/plugin-catalog-backend@1.1.0
  - @backstage/integration@1.1.0
  - @backstage/catalog-model@1.0.1
  - @backstage/backend-common@0.13.2
  - @backstage/catalog-client@1.0.1
  - @backstage/plugin-scaffolder-common@1.0.1

## 1.1.0-next.2

### Patch Changes

- 64d9a031a8: build(deps): bump `isbinaryfile` from 4.0.8 to 5.0.0
- 2f3d3a1eae: build(deps): bump `@gitbeaker/core` from 34.6.0 to 35.6.0
- Updated dependencies
  - @backstage/plugin-catalog-backend@1.1.0-next.2
  - @backstage/catalog-model@1.0.1-next.1

## 1.1.0-next.1

### Minor Changes

- 2a7d52ca2c: Override default commit message and author details in GitLab action
- f5f921dafb: Add new `draft` option to the `publish:github:pull-request` action.

### Patch Changes

- Updated dependencies
  - @backstage/plugin-catalog-backend@1.1.0-next.1
  - @backstage/integration@1.1.0-next.1
  - @backstage/backend-common@0.13.2-next.1

## 1.0.1-next.0

### Patch Changes

- Updated dependencies
  - @backstage/catalog-model@1.0.1-next.0
  - @backstage/plugin-catalog-backend@1.0.1-next.0
  - @backstage/backend-common@0.13.2-next.0
  - @backstage/integration@1.0.1-next.0
  - @backstage/catalog-client@1.0.1-next.0
  - @backstage/plugin-scaffolder-common@1.0.1-next.0

## 1.0.0

### Major Changes

- b58c70c223: This package has been promoted to v1.0! To understand how this change affects the package, please check out our [versioning policy](https://backstage.io/docs/overview/versioning-policy).

### Patch Changes

- 765639f98c: Added new `github:issues:label` action to apply labels to issues, and also output `pullRequestNumber` from `publish:github:pull-request`.
- efc73db10c: Use `better-sqlite3` instead of `@vscode/sqlite3`
- c8475ab3bb: Adding some documentation for exported things
- f24ef7864e: Minor typo fixes
- Updated dependencies
  - @backstage/plugin-catalog-backend@1.0.0
  - @backstage/backend-common@0.13.1
  - @backstage/catalog-model@1.0.0
  - @backstage/plugin-scaffolder-common@1.0.0
  - @backstage/integration@1.0.0
  - @backstage/catalog-client@1.0.0
  - @backstage/config@1.0.0
  - @backstage/errors@1.0.0
  - @backstage/types@1.0.0

## 0.18.0

### Minor Changes

- 310e905998: The following deprecations are now breaking and have been removed:

  - **BREAKING**: Support for `backstage.io/v1beta2` Software Templates has been removed. Please migrate your legacy templates to the new `scaffolder.backstage.io/v1beta3` `apiVersion` by following the [migration guide](https://backstage.io/docs/features/software-templates/migrating-from-v1beta2-to-v1beta3)

  - **BREAKING**: Removed the deprecated `TemplateMetadata`. Please use `TemplateInfo` instead.

  - **BREAKING**: Removed the deprecated `context.baseUrl`. It's now available on `context.templateInfo.baseUrl`.

  - **BREAKING**: Removed the deprecated `DispatchResult`, use `TaskBrokerDispatchResult` instead.

  - **BREAKING**: Removed the deprecated `runCommand`, use `executeShellCommond` instead.

  - **BREAKING**: Removed the deprecated `Status` in favour of `TaskStatus` instead.

  - **BREAKING**: Removed the deprecated `TaskState` in favour of `CurrentClaimedTask` instead.

- f9c7bdd899: **BREAKING**:

  - Removed the `createFetchCookiecutterAction` export, please use the `@backstage/plugin-scaffolder-backend-module-cookiecutter` package explicitly (see [its README](https://github.com/backstage/backstage/tree/master/plugins/scaffolder-backend-module-cookiecutter) for installation instructions).
  - Removed the `containerRunner` argument from the types `RouterOptions` (as used by `createRouter`) and `CreateBuiltInActionsOptions` (as used by `createBuiltinActions`).

- 5afbd16d43: **BREAKING**: Removed the previously deprecated `OctokitProvider` class.

### Patch Changes

- ab7cd7d70e: Do some groundwork for supporting the `better-sqlite3` driver, to maybe eventually replace `@vscode/sqlite3` (#9912)
- 8122e27717: Updating documentation for supporting `apiVersion: scaffolder.backstage.io/v1beta3`
- e0a69ba49f: build(deps): bump `fs-extra` from 9.1.0 to 10.0.1
- 3c2bc73901: Use `setupRequestMockHandlers` from `@backstage/backend-test-utils`
- 458d16869c: Allow passing more repo configuration for `publish:github` action
- Updated dependencies
  - @backstage/backend-common@0.13.0
  - @backstage/plugin-catalog-backend@0.24.0
  - @backstage/plugin-scaffolder-common@0.3.0
  - @backstage/catalog-model@0.13.0
  - @backstage/catalog-client@0.9.0

## 0.18.0-next.0

### Minor Changes

- 310e905998: The following deprecations are now breaking and have been removed:

  - **BREAKING**: Support for `backstage.io/v1beta2` Software Templates has been removed. Please migrate your legacy templates to the new `scaffolder.backstage.io/v1beta3` `apiVersion` by following the [migration guide](https://backstage.io/docs/features/software-templates/migrating-from-v1beta2-to-v1beta3)

  - **BREAKING**: Removed the deprecated `TemplateMetadata`. Please use `TemplateInfo` instead.

  - **BREAKING**: Removed the deprecated `context.baseUrl`. It's now available on `context.templateInfo.baseUrl`.

  - **BREAKING**: Removed the deprecated `DispatchResult`, use `TaskBrokerDispatchResult` instead.

  - **BREAKING**: Removed the deprecated `runCommand`, use `executeShellCommond` instead.

  - **BREAKING**: Removed the deprecated `Status` in favour of `TaskStatus` instead.

  - **BREAKING**: Removed the deprecated `TaskState` in favour of `CurrentClaimedTask` instead.

- f9c7bdd899: **BREAKING**:

  - Removed the `createFetchCookiecutterAction` export, please use the `@backstage/plugin-scaffolder-backend-module-cookiecutter` package explicitly (see [its README](https://github.com/backstage/backstage/tree/master/plugins/scaffolder-backend-module-cookiecutter) for installation instructions).
  - Removed the `containerRunner` argument from the types `RouterOptions` (as used by `createRouter`) and `CreateBuiltInActionsOptions` (as used by `createBuiltinActions`).

- 5afbd16d43: **BREAKING**: Removed the previously deprecated `OctokitProvider` class.

### Patch Changes

- ab7cd7d70e: Do some groundwork for supporting the `better-sqlite3` driver, to maybe eventually replace `@vscode/sqlite3` (#9912)
- 8122e27717: Updating documentation for supporting `apiVersion: scaffolder.backstage.io/v1beta3`
- e0a69ba49f: build(deps): bump `fs-extra` from 9.1.0 to 10.0.1
- 3c2bc73901: Use `setupRequestMockHandlers` from `@backstage/backend-test-utils`
- 458d16869c: Allow passing more repo configuration for `publish:github` action
- Updated dependencies
  - @backstage/backend-common@0.13.0-next.0
  - @backstage/plugin-catalog-backend@0.24.0-next.0
  - @backstage/plugin-scaffolder-common@0.3.0-next.0
  - @backstage/catalog-model@0.13.0-next.0
  - @backstage/catalog-client@0.9.0-next.0

## 0.17.3

### Patch Changes

- 5c7f2343ea: Applied fix from version 0.17.2 of this package, which is part of the v0.69.2 release of Backstage.
- 899f196af5: Use `getEntityByRef` instead of `getEntityByName` in the catalog client
- 34af86517c: ensure `apiBaseUrl` being set for Bitbucket integrations, replace hardcoded defaults
- d6deb5e440: Set timeout for scaffolder octokit client
- 83a83381b0: Use the new `processingResult` export from the catalog backend
- 7372f29473: Cleanup API report
- c7f6424a26: Applied fix from `v0.17.1` of this package which is part of the `v0.69.1` release of Backstage.
- 36aa63022b: Use `CompoundEntityRef` instead of `EntityName`, and `getCompoundEntityRef` instead of `getEntityName`, from `@backstage/catalog-model`.
- 8119a9e011: Fix the support for custom defaultBranch values for Bitbucket Cloud at the `publish:bitbucket` scaffolder action.
- Updated dependencies
  - @backstage/catalog-model@0.12.0
  - @backstage/catalog-client@0.8.0
  - @backstage/plugin-catalog-backend@0.23.0
  - @backstage/backend-common@0.12.0
  - @backstage/integration@0.8.0
  - @backstage/plugin-scaffolder-backend-module-cookiecutter@0.2.3
  - @backstage/plugin-scaffolder-common@0.2.3

## 0.17.2

### Patch Changes

- bug: `repoUrl` does not have a protocol in `publish:github:pull-request`

## 0.17.1

### Patch Changes

- bug: fixing `repoUrl` resolution for `publish:github:pull-request` action

## 0.17.0

### Minor Changes

- 91c6faeb7b: - **BREAKING** - the `/v2/tasks` endpoint now takes `templateRef` instead of `templateName` in the POST body. This should be a valid stringified `entityRef`.
- 7f193ff019: - **BREAKING** - `DatabaseTaskStore()` constructor is now removed. Please use the `DatabaseTaskStore.create()` method instead.

  - **BREAKING** - `TaskStore.createTask()` method now only takes one argument of type `TaskStoreCreateTaskOptions` which encapsulates the `spec` and `secrets`

  ```diff
  - TaskStore.createTask(spec, secrets)
  + TaskStore.createTask({ spec, secrets})
  ```

  - **BREAKING** - `TaskBroker.dispatch()` method now only takes one argument of type `TaskBrokerDispatchOptions` which encapsulates the `spec` and `secrets`

  ```diff
  - TaskBroker.dispatch(spec, secrets)
  + TaskBroker.dispatch({ spec, secrets})
  ```

- 9d9b2bab47: - **BREAKING** - Removed the re-export of types `TaskSpec` `TaskSpecV1Beta2` and `TaskSpecV1Beta3` these should now be import from `@backstage/plugin-scaffolder-common` directly.
  - **BREAKING** - Removed the `observe` method from the `TaskBroker` interface, this has now been replaced with an `Observable` implementation under `event# @backstage/plugin-scaffolder-backend.

### Patch Changes

- 9d9b2bab47: - **DEPRECATED** - Deprecated the `runCommand` export in favour of `executeShellCommand`. Please migrate to using the new method.
  - Added a type parameter to `TaskStoreEmitOptions` to type the `body` property
- 65a7939c6c: - **DEPRECATED** - `TaskState` has been deprecated in favour of `CurrentClaimedTask`
  - Narrowed the types from `JSONValue` to `JSONObject` as the usage is and should always be `JSONObject` for `complete` and `emitLog` `metadata` in `TaskContext`
- 67a7c02d26: Remove usages of `EntityRef` and `parseEntityName` from `@backstage/catalog-model`
- ed09ad8093: Updated usage of the `LocationSpec` type from `@backstage/catalog-model`, which is deprecated.
- 6981ac4ad2: - **DEPRECATED** - The `containerRunner` option passed to `createBuiltinActions` has now been deprecated.

  - **DEPRECATED** - The `createFetchCookiecutterAction` export has also been deprecated and will soon disappear from this plugin.

  The `fetch:cookiecutter` action will soon be removed from the default list of actions that are provided out of the box from the scaffolder plugin. It will still be supported, and maintained by the community, so you can install the package (`@backstage/plugin-scaffolder-backend-module-cookiecutter`) and pass it in as a custom action. Or you can migrate your templates to use [`fetch:template`](https://backstage.io/docs/features/software-templates/builtin-actions#migrating-from-fetchcookiecutter-to-fetchtemplate) with the `cookiecutterCompat` option.

- b1744f1153: - **DEPRECATED** - `OctokitProvider` has been deprecated and will be removed in upcoming versions
  This helper doesn't make sense to be export from the `plugin-scaffolder-backend` and possibly will be moved into the `integrations` package at a later date.
  All implementations have been moved over to a private implementation called `getOctokitOptions` which is then passed to the `Octokit` constructor. If you're using this API you should consider duplicating the logic that lives in `getOctokitOptions` and move away from the deprecated export.
- 0f37cdef19: Migrated over from the deprecated `spec.metadata` to `spec.templateInfo` for the `name` and the `baseUrl` of the template.
- 7f193ff019: - **DEPRECATED** - `Status` has been deprecated in favour of `TaskStatus`
  - **DEPRECATED** - `CompletedTaskState` has been deprecated in favour of `TaskCompletionState`
  - **DEPRECATED** - `DispatchResult` has been deprecated in favour of `TaskBrokerDispatchResult`
- df61ca71dd: Implemented required `getProcessorName` method for catalog processor.
- Updated dependencies
  - @backstage/backend-common@0.11.0
  - @backstage/plugin-catalog-backend@0.22.0
  - @backstage/plugin-scaffolder-common@0.2.2
  - @backstage/catalog-model@0.11.0
  - @backstage/catalog-client@0.7.2
  - @backstage/plugin-scaffolder-backend-module-cookiecutter@0.2.2
  - @backstage/integration@0.7.5

## 0.16.1

### Patch Changes

- Fix for the previous release with missing type declarations.
- Updated dependencies
  - @backstage/backend-common@0.10.9
  - @backstage/catalog-client@0.7.1
  - @backstage/catalog-model@0.10.1
  - @backstage/config@0.1.15
  - @backstage/errors@0.2.2
  - @backstage/integration@0.7.4
  - @backstage/types@0.1.3
  - @backstage/plugin-catalog-backend@0.21.5
  - @backstage/plugin-scaffolder-backend-module-cookiecutter@0.2.1
  - @backstage/plugin-scaffolder-common@0.2.1

## 0.16.0

### Minor Changes

- 661594bf43: **BREAKING**: Updated `TemplateAction` and related types to have its type parameter extend `JsonObject` instead of `InputBase`. The `createTemplateAction` has also been updated to pass through the `TInput` type parameter to the return type, meaning the `TemplateAction` retains its type. This can lead to breakages during type checking especially within tests.
- 8db2b671c6: **BREAKING**: `ctx.token` is now `ctx.secrets.backstageToken` in Actions. Please update any of your Actions that might call out to Backstage API's with this token.
- 5a1594330e: **BREAKING** - Removed the `CatalogEntityClient` export. This is no longer provider by this package,
  but you can implement one pretty simply yourself using the `CatalogApi` and applying filters to fetch templates.
- 7d3471db94: Remove the previously deprecated `scaffolder.provider` config for all providers.
  This config is no longer used anywhere, and adopters should use [`integrations` config](https://backstage.io/docs/integrations) instead.

### Patch Changes

- 1ed305728b: Bump `node-fetch` to version 2.6.7 and `cross-fetch` to version 3.1.5
- 3e59f90b51: Fix error handling of the `runCommand` helper to return `Error`
  instance.
- c77c5c7eb6: Added `backstage.role` to `package.json`
- 216725b434: Updated to use new names for `parseLocationRef` and `stringifyLocationRef`
- e72d371296: Use `TemplateEntityV1beta2` from `@backstage/plugin-scaffolder-common` instead
  of `@backstage/catalog-model`.
- 1433045c08: Removed unused `helmet` dependency.
- 27eccab216: Replaces use of deprecated catalog-model constants.
- Updated dependencies
  - @backstage/plugin-scaffolder-common@0.2.0
  - @backstage/plugin-catalog-backend@0.21.4
  - @backstage/backend-common@0.10.8
  - @backstage/catalog-client@0.7.0
  - @backstage/errors@0.2.1
  - @backstage/integration@0.7.3
  - @backstage/catalog-model@0.10.0
  - @backstage/config@0.1.14
  - @backstage/types@0.1.2
  - @backstage/plugin-scaffolder-backend-module-cookiecutter@0.2.0

## 0.15.24

### Patch Changes

- 2441d1cf59: chore(deps): bump `knex` from 0.95.6 to 1.0.2

  This also replaces `sqlite3` with `@vscode/sqlite3` 5.0.7

- 2bd5f24043: fix for the `gitlab:publish` action to use the `oauthToken` key when creating a
  `Gitlab` client. This only happens if `ctx.input.token` is provided else the key `token` will be used.
- 898a56578c: Bump `vm2` to version 3.9.6
- Updated dependencies
  - @backstage/catalog-client@0.6.0
  - @backstage/backend-common@0.10.7
  - @backstage/plugin-catalog-backend@0.21.3
  - @backstage/plugin-scaffolder-backend-module-cookiecutter@0.1.11

## 0.15.24-next.0

### Patch Changes

- 2441d1cf59: chore(deps): bump `knex` from 0.95.6 to 1.0.2

  This also replaces `sqlite3` with `@vscode/sqlite3` 5.0.7

- 2bd5f24043: fix for the `gitlab:publish` action to use the `oauthToken` key when creating a
  `Gitlab` client. This only happens if `ctx.input.token` is provided else the key `token` will be used.
- Updated dependencies
  - @backstage/backend-common@0.10.7-next.0
  - @backstage/plugin-catalog-backend@0.21.3-next.0
  - @backstage/plugin-scaffolder-backend-module-cookiecutter@0.1.11-next.0

## 0.15.23

### Patch Changes

- 2e0dbb0e50: Migrate from deprecated package @octokit/rest to octokit
- c95df1631e: Added support for templating secrets into actions input, and also added an extra `token` input argument to all publishers to provide a token that would override the `integrations.config`.
  You can find more information over at [Writing Templates](https://backstage.io/docs/features/software-templates/writing-templates#using-the-users-oauth-token)
- Updated dependencies
  - @backstage/plugin-catalog-backend@0.21.2
  - @backstage/backend-common@0.10.6
  - @backstage/plugin-scaffolder-backend-module-cookiecutter@0.1.10

## 0.15.23-next.1

### Patch Changes

- Updated dependencies
  - @backstage/backend-common@0.10.6-next.0
  - @backstage/plugin-catalog-backend@0.21.2-next.1
  - @backstage/plugin-scaffolder-backend-module-cookiecutter@0.1.10-next.1

## 0.15.23-next.0

### Patch Changes

- 2e0dbb0e50: Migrate from deprecated package @octokit/rest to octokit
- Updated dependencies
  - @backstage/plugin-catalog-backend@0.21.2-next.0
  - @backstage/plugin-scaffolder-backend-module-cookiecutter@0.1.10-next.0

## 0.15.22

### Patch Changes

- b09dd8f43b: chore(deps): bump `@gitbeaker/node` from 34.6.0 to 35.1.0
- ac2f1eeec0: This change is for adding the option of inputs on the `github:actions:dispatch` Backstage Action. This will allow users to pass data from Backstage to the GitHub Action.
- 0d5e846a78: Expose a new option to provide additional template filters via `@backstage/scaffolder-backend`'s `createRouter()` function.
- Updated dependencies
  - @backstage/plugin-catalog-backend@0.21.1
  - @backstage/backend-common@0.10.5

## 0.15.21

### Patch Changes

- b05d303226: Added the ability to support supplying secrets when creating tasks in the `scaffolder-backend`.

  **deprecation**: Deprecated `ctx.token` from actions in the `scaffolder-backend`. Please move to using `ctx.secrets.backstageToken` instead.

  **deprecation**: Deprecated `task.token` in `TaskSpec` in the `scaffolder-backend`. Please move to using `task.secrets.backstageToken` instead.

- Updated dependencies
  - @backstage/plugin-catalog-backend@0.21.0
  - @backstage/integration@0.7.2
  - @backstage/backend-common@0.10.4
  - @backstage/config@0.1.13
  - @backstage/catalog-model@0.9.10
  - @backstage/catalog-client@0.5.5
  - @backstage/plugin-scaffolder-backend-module-cookiecutter@0.1.9
  - @backstage/plugin-scaffolder-common@0.1.3

## 0.15.21-next.0

### Patch Changes

- Updated dependencies
  - @backstage/plugin-catalog-backend@0.21.0-next.0
  - @backstage/backend-common@0.10.4-next.0
  - @backstage/config@0.1.13-next.0
  - @backstage/catalog-model@0.9.10-next.0
  - @backstage/catalog-client@0.5.5-next.0
  - @backstage/integration@0.7.2-next.0
  - @backstage/plugin-scaffolder-backend-module-cookiecutter@0.1.9-next.0
  - @backstage/plugin-scaffolder-common@0.1.3-next.0

## 0.15.20

### Patch Changes

- 9fbd3b90ae: fix: Register plugin to prioritise Component kind for entityRef
- 451ef0aa07: Fix token pass-through for software templates using beta 3 version
- 5333451def: Cleaned up API exports
- 3b4d8caff6: Allow a GitHubCredentialsProvider to be passed to the GitHub scaffolder tasks actions.
- Updated dependencies
  - @backstage/config@0.1.12
  - @backstage/integration@0.7.1
  - @backstage/backend-common@0.10.3
  - @backstage/plugin-catalog-backend@0.20.0
  - @backstage/errors@0.2.0
  - @backstage/catalog-client@0.5.4
  - @backstage/catalog-model@0.9.9
  - @backstage/plugin-scaffolder-backend-module-cookiecutter@0.1.8

## 0.15.19

### Patch Changes

- 7d4b4e937c: Uptake changes to the GitHub Credentials Provider interface.
- d078377f67: Support navigating back to pre-filled templates to update inputs of scaffolder tasks for resubmission
- 5f8ceba1b1: Support custom file name for `catalog:write` action
- Updated dependencies
  - @backstage/backend-common@0.10.1
  - @backstage/plugin-catalog-backend@0.19.4
  - @backstage/plugin-scaffolder-common@0.1.2
  - @backstage/integration@0.7.0
  - @backstage/plugin-scaffolder-backend-module-cookiecutter@0.1.7

## 0.15.18

### Patch Changes

- Updated dependencies
  - @backstage/backend-common@0.10.0
  - @backstage/catalog-client@0.5.3
  - @backstage/plugin-catalog-backend@0.19.3
  - @backstage/plugin-scaffolder-backend-module-cookiecutter@0.1.6

## 0.15.17

### Patch Changes

- eec0750d8d: Makes cookiecutter a default, but optional action based on if a containerRunner argument is passed in to createRouter or createBuiltinActions
- ed52f74ab3: Adding changes to create GitLab Merge Request using custom action
- Updated dependencies
  - @backstage/plugin-catalog-backend@0.19.2
  - @backstage/backend-common@0.9.14
  - @backstage/catalog-model@0.9.8

## 0.15.16

### Patch Changes

- 2a3fb13718: Bump esbuild to ^0.14.1
- Updated dependencies
  - @backstage/backend-common@0.9.13
  - @backstage/plugin-catalog-backend@0.19.1

## 0.15.15

### Patch Changes

- 0398ea25d3: Removed unused scaffolder visibility configuration; this has been moved to publish actions. Deprecated scaffolder provider configuration keys; these should use the integrations configuration instead.
- b055a6addc: Align on usage of `cross-fetch` vs `node-fetch` in frontend vs backend packages, and remove some unnecessary imports of either one of them
- c6b44d80ad: Add options to spawn in runCommand helper
- Updated dependencies
  - @backstage/integration@0.6.10
  - @backstage/plugin-catalog-backend@0.19.0
  - @backstage/plugin-scaffolder-backend-module-cookiecutter@0.1.5
  - @backstage/backend-common@0.9.12

## 0.15.14

### Patch Changes

- a096e4c4d7: Switched to executing scaffolder templating in a secure context for any template based on nunjucks, as it is [not secure by default](https://mozilla.github.io/nunjucks/api.html#user-defined-templates-warning).
- f9352ab606: Removed all usages of `path.resolve` in order to ensure that template paths are resolved in a safe way.
- e634a47ce5: Fix bug where there was error log lines written when failing to `JSON.parse` things that were not `JSON` values.
- 42ebbc18c0: Bump gitbeaker to the latest version
- Updated dependencies
  - @backstage/errors@0.1.5
  - @backstage/plugin-catalog-backend@0.18.0
  - @backstage/backend-common@0.9.11

## 0.15.13

### Patch Changes

- 26eb174ce8: Skip empty file names when scaffolding with nunjucks
- ecdcbd08ee: Expose template metadata to custom action handler in Scaffolder.
- Updated dependencies
  - @backstage/catalog-client@0.5.2
  - @backstage/catalog-model@0.9.7
  - @backstage/backend-common@0.9.10
  - @backstage/plugin-catalog-backend@0.17.4

## 0.15.12

### Patch Changes

- 9990df8a1f: Expose some classes and interfaces public so TaskWorkers can run externally from the scaffolder API.
- b45a34fb15: Adds a new endpoint for consuming logs from the Scaffolder that uses long polling instead of Server Sent Events.

  This is useful if Backstage is accessed from an environment that doesn't support SSE correctly, which happens in combination with certain enterprise HTTP Proxy servers.

  It is intended to switch the endpoint globally for the whole instance.
  If you want to use it, you can provide a reconfigured API to the `scaffolderApiRef`:

  ```tsx
  // packages/app/src/apis.ts

  // ...
  import {
    scaffolderApiRef,
    ScaffolderClient,
  } from '@backstage/plugin-scaffolder';

  export const apis: AnyApiFactory[] = [
    // ...

    createApiFactory({
      api: scaffolderApiRef,
      deps: {
        discoveryApi: discoveryApiRef,
        identityApi: identityApiRef,
        scmIntegrationsApi: scmIntegrationsApiRef,
      },
      factory: ({ discoveryApi, identityApi, scmIntegrationsApi }) =>
        new ScaffolderClient({
          discoveryApi,
          identityApi,
          scmIntegrationsApi,
          // use long polling instead of an eventsource
          useLongPollingLogs: true,
        }),
    }),
  ];
  ```

- a794c341ca: Fix a bug where only file mode 775 is considered an executable
- Updated dependencies
  - @backstage/backend-common@0.9.9
  - @backstage/catalog-client@0.5.1
  - @backstage/plugin-catalog-backend@0.17.3
  - @backstage/plugin-scaffolder-backend-module-cookiecutter@0.1.4

## 0.15.11

### Patch Changes

- 10615525f3: Switch to use the json and observable types from `@backstage/types`
- 41c49884d2: Start using the new `@backstage/types` package. Initially, this means using the `Observable` and `Json*` types from there. The types also remain in their old places but deprecated, and will be removed in a future release.
- e55a5dea09: Fixed bug where the mode of an executable file was ignored
- Updated dependencies
  - @backstage/plugin-catalog-backend@0.17.2
  - @backstage/config@0.1.11
  - @backstage/errors@0.1.4
  - @backstage/integration@0.6.9
  - @backstage/backend-common@0.9.8
  - @backstage/catalog-model@0.9.6
  - @backstage/plugin-scaffolder-backend-module-cookiecutter@0.1.3
  - @backstage/plugin-scaffolder-common@0.1.1

## 0.15.10

### Patch Changes

- b149e94290: Allow `catalog:register` action to register optional locations
- 36e67d2f24: Internal updates to apply more strict checks to throw errors.
- Updated dependencies
  - @backstage/plugin-catalog-backend@0.17.1
  - @backstage/backend-common@0.9.7
  - @backstage/errors@0.1.3
  - @backstage/catalog-model@0.9.5

## 0.15.9

### Patch Changes

- 0f99f1170e: Make sure `sourcePath` of `publish:github:pull-request` can only be used to
  retrieve files from the workspace.

## 0.15.8

### Patch Changes

- 42c618abf6: Use `resolveSafeChildPath` in the `fetchContents` function to forbid reading files outside the base directory when a template is registered from a `file:` location.
- 18083d1821: Introduce the new `scaffolder.backstage.io/v1beta3` template kind with nunjucks support 🥋
- Updated dependencies
  - @backstage/integration@0.6.8
  - @backstage/plugin-catalog-backend@0.17.0

## 0.15.7

### Patch Changes

- ca3086a7ad: Fixed a bug where the `catalog:register` action would not return any entity when running towards recent versions of the catalog.
- Updated dependencies
  - @backstage/catalog-model@0.9.4
  - @backstage/backend-common@0.9.6
  - @backstage/catalog-client@0.5.0
  - @backstage/integration@0.6.7

## 0.15.6

### Patch Changes

- Updated dependencies
  - @backstage/integration@0.6.5
  - @backstage/catalog-client@0.4.0
  - @backstage/catalog-model@0.9.3
  - @backstage/backend-common@0.9.4
  - @backstage/config@0.1.10

## 0.15.5

### Patch Changes

- 618143c3c7: Action needed: If you are using the templates located at https://github.com/backstage/backstage/tree/master/ in your Backstage app directly using the URL via the `app-config.yaml`, you should copy over the templates inside your org and import from there. The templates have now been moved to https://github.com/backstage/software-templates. See https://github.com/backstage/backstage/issues/6415 for explanation.
- cfade02127: Change hardcoded branch `master` to \$defaultBranch in GitLab provider
- 96fef17a18: Upgrade git-parse-url to v11.6.0
- Updated dependencies
  - @backstage/backend-common@0.9.3
  - @backstage/integration@0.6.4

## 0.15.4

### Patch Changes

- 04aad2dab: Fix issue #7021 scaffolder action fetch:template preserves templates file permissions
- 21ccd4997: GitHub Webhook action in Scaffolder Backend has been improved to validate event names against Octokit Webhook event names list.
- Updated dependencies
  - @backstage/catalog-client@0.3.19
  - @backstage/catalog-model@0.9.2
  - @backstage/errors@0.1.2
  - @backstage/config@0.1.9
  - @backstage/backend-common@0.9.2

## 0.15.3

### Patch Changes

- 3f9dd1759: GitHub create repository webhook action: `github:webhook` for Backstage plugin Scaffolder has been added.
- 774b08a5c: GitHubWebhook Action can be created with a default webhook secret. This allows getting secret from environment variable as an alternative to get it from context.
- 536f4d844: Updated dependencies
- 0b92a1e74: refactor: extract common Octokit related code and use it in actions: `publish:github`, `github:actions:dispatch`, `github:webhook`.
- Updated dependencies
  - @backstage/integration@0.6.3
  - @backstage/catalog-model@0.9.1
  - @backstage/backend-common@0.9.1

## 0.15.2

### Patch Changes

- b438caf63: Add partial templating to `fetch:template` action.

  If an `templateFileExtension` input is given, only files with that extension get their content processed. If `templateFileExtension` is `true`, the `.njk` extension is used. The `templateFileExtension` input is incompatible with both `cookiecutterCompat` and `copyWithoutRender`.

  All other files get copied.

  All output paths are subject to applying templating logic.

- 1ce9b9571: Use more efficient approach to staging files in git during scaffolder actions
- Updated dependencies
  - @backstage/backend-common@0.9.0
  - @backstage/integration@0.6.2
  - @backstage/config@0.1.8
  - @backstage/plugin-scaffolder-backend-module-cookiecutter@0.1.2

## 0.15.1

### Patch Changes

- d622cfad1: GitHub branch protection option 'Require review from Code Owners' can be enabled by adding `requireCodeOwnersReview: true` in context input.

## 0.15.0

### Minor Changes

- e30646aeb: Add Bitbucket workspace and project fields to RepoUrlPicker to support Bitbucket cloud and server

### Patch Changes

- 8bedb75ae: Update Luxon dependency to 2.x
- Updated dependencies
  - @backstage/integration@0.6.0
  - @backstage/backend-common@0.8.9
  - @backstage/plugin-scaffolder-backend-module-cookiecutter@0.1.1

## 0.14.2

### Patch Changes

- 6cf48c609: Add the `scaffolder.defaultCommitMessage`, which defaults to `Initial commit`, so it can be customized.
- 48ea3d25b: The recommended value for a `backstage.io/techdocs-ref` annotation is now
  `dir:.`, indicating "documentation source files are located in the same
  directory relative to the catalog entity." Note that `url:<location>` values
  are still supported.
- Updated dependencies
  - @backstage/backend-common@0.8.8
  - @backstage/config@0.1.6
  - @backstage/integration@0.5.9

## 0.14.1

### Patch Changes

- c73f53bc2: Add new built-in action ci:github-actions-dispatch
- 7cea90592: - Move out the `cookiecutter` templating to its own module that is depended on by the `scaffolder-backend` plugin. No breaking change yet, but we will drop first class support for `cookiecutter` in the future and it will become an opt-in feature.
- eb740ee24: Moved sample software templates to the [backstage/software-templates](https://github.com/backstage/software-templates) repository. If you previously referenced the sample templates straight from `scaffolder-backend` plugin in the main [backstage/backstage](https://github.com/backstage/backstage) repository in your `app-config.yaml`, these references will need to be updated.

  See https://github.com/backstage/software-templates

- Updated dependencies
  - @backstage/catalog-client@0.3.17
  - @backstage/backend-common@0.8.7

## 0.14.0

### Minor Changes

- 96fc27698: Updated inputs for the `publish:github:pull-request` action.

  Now requires a `repoUrl` instead of separate `owner` and `repo` inputs. This aligns with the output of the `RepoUrlPicker` ui field used by the pull-request sample template.

### Patch Changes

- e75506fe7: Unsubscribe from broker after response is flushed
- ea1d956ef: Updating fs-extra to 10.0.0 to handle broken symbolic links correctly
- 31de5f27f: Add new `fetch:template` action which handles the same responsibilities as `fetch:cookiecutter` without the external dependency on `cookiecutter`. For information on migrating from `fetch:cookiecutter` to `fetch:template`, see the [migration guide](https://backstage.io/docs/features/software-templates/builtin-actions#migrating-from-fetch-cookiecutter-to-fetch-template) in the docs.
- 84d329e2a: Scaffolder: Added an 'eq' handlebars helper for use in software template YAML files. This can be used to execute a step depending on the value of an input, e.g.:

  ```yaml
  steps:
    id: 'conditional-step'
    action: 'custom-action'
    if: '{{ eq parameters.myvalue "custom" }}',
  ```

- ae84b20cf: Revert the upgrade to `fs-extra@10.0.0` as that seemed to have broken all installs inexplicably.
- Updated dependencies
  - @backstage/backend-common@0.8.6

## 0.13.0

### Minor Changes

- 60e830222: Support for `Template` kinds with version `backstage.io/v1alpha1` has now been removed. This means that the old method of running templates with `Preparers`, `Templaters` and `Publishers` has also been removed. If you had any logic in these abstractions, they should now be moved to `actions` instead, and you can find out more about those in the [documentation](https://backstage.io/docs/features/software-templates/writing-custom-actions)

  If you need any help migrating existing templates, there's a [migration guide](https://backstage.io/docs/features/software-templates/migrating-from-v1alpha1-to-v1beta2). Reach out to us on Discord in the #support channel if you're having problems.

  The `scaffolder-backend` now no longer requires these `Preparers`, `Templaters`, and `Publishers` to be passed in, now all it needs is the `containerRunner`.

  Please update your `packages/backend/src/plugins/scaffolder.ts` like the following

  ```diff
  - import {
  -  DockerContainerRunner,
  -  SingleHostDiscovery,
  - } from '@backstage/backend-common';
  + import { DockerContainerRunner } from '@backstage/backend-common';
    import { CatalogClient } from '@backstage/catalog-client';
  - import {
  -   CookieCutter,
  -   CreateReactAppTemplater,
  -   createRouter,
  -   Preparers,
  -   Publishers,
  -   Templaters,
  - } from '@backstage/plugin-scaffolder-backend';
  + import { createRouter } from '@backstage/plugin-scaffolder-backend';
    import Docker from 'dockerode';
    import { Router } from 'express';
    import type { PluginEnvironment } from '../types';

    export default async function createPlugin({
      config,
      database,
      reader,
  +   discovery,
    }: PluginEnvironment): Promise<Router> {
      const dockerClient = new Docker();
      const containerRunner = new DockerContainerRunner({ dockerClient });

  -   const cookiecutterTemplater = new CookieCutter({ containerRunner });
  -   const craTemplater = new CreateReactAppTemplater({ containerRunner });
  -   const templaters = new Templaters();

  -   templaters.register('cookiecutter', cookiecutterTemplater);
  -   templaters.register('cra', craTemplater);
  -
  -   const preparers = await Preparers.fromConfig(config, { logger });
  -   const publishers = await Publishers.fromConfig(config, { logger });

  -   const discovery = SingleHostDiscovery.fromConfig(config);
      const catalogClient = new CatalogClient({ discoveryApi: discovery });

      return await createRouter({
  -     preparers,
  -     templaters,
  -     publishers,
  +     containerRunner,
        logger,
        config,
        database,

  ```

- 7cad18e2f: Adding `config: Config` as a required argument to `createBuiltinActions` and downstream methods in order to support configuration of the default git author used for Scaffolder commits.

  The affected methods are:

  - `createBuiltinActions`
  - `createPublishGithubAction`
  - `createPublishGitlabAction`
  - `createPublishBitbucketAction`
  - `createPublishAzureAction`

  Call sites to these methods will need to be migrated to include the new `config` argument. See `createRouter` in `plugins/scaffolder-backend/src/service/router.ts` for an example of adding this new argument.

  To configure the default git author, use the `defaultAuthor` key under `scaffolder` in `app-config.yaml`:

  ```yaml
  scaffolder:
    defaultAuthor:
      name: Example
      email: example@example.com
  ```

### Patch Changes

- dad481793: add default branch property for publish GitLab, Bitbucket and Azure actions
- 62c2f10f7: Added filesystem remove/rename built-in actions
- 6841e0113: fix minor version of git-url-parse as 11.5.x introduced a bug for Bitbucket Server
- 11e66e804: bump azure-devops-node to 10.2.2
- 7a3ad92b5: Export the `fetchContents` from scaffolder-backend
- c2db794f5: add defaultBranch property for publish GitHub action
- 253136fba: removing mandatory of protection for the default branch, that could be handled by the GitHub automation in async manner, thus throwing floating errors
- Updated dependencies
  - @backstage/integration@0.5.8
  - @backstage/catalog-model@0.9.0
  - @backstage/backend-common@0.8.5
  - @backstage/catalog-client@0.3.16

## 0.12.4

### Patch Changes

- 1627daac2: Fix `catalog:write` on windows systems
- ab5cc376f: Use new utilities from `@backstage/backend-common` for safely resolving child paths
- Updated dependencies
  - @backstage/backend-common@0.8.4
  - @backstage/integration@0.5.7
  - @backstage/catalog-client@0.3.15

## 0.12.3

### Patch Changes

- a7f5fe7d7: created an action to write a catalog-info file
- 71416fb64: Moved installation instructions from the main [backstage.io](https://backstage.io) documentation to the package README file. These instructions are not generally needed, since the plugin comes installed by default with `npx @backstage/create-app`.
- c18a3c2ae: Correctly recognize whether the cookiecutter command exists
- Updated dependencies
  - @backstage/catalog-client@0.3.14
  - @backstage/catalog-model@0.8.4

## 0.12.2

### Patch Changes

- b49222176: Keep the empty string as empty string in `input` rather than replacing with `undefined` to make empty values ok for `cookiecutter`

## 0.12.1

### Patch Changes

- 55a834f3c: Use the correct parameter to create a public repository in Bitbucket Server for the v2 templates
- 745351190: Describe `publish:github` scaffolder action fields

  This change adds a description to the fields with examples of what to input. The
  `collaborators` description is also expanded a bit to make it more clear that
  these are additional compared to access and owner.

- 090dfe65d: Adds support to enable LFS for hosted Bitbucket
- 878c1851d: Add a `topics` input to `publish:github` action that can be used to set topics on the repository upon creation.
- 4ca322826: Migrate from the `command-exists-promise` dependency to `command-exists`.
- df3ac03cf: Use the correct parameter to create a public repository in Bitbucket Server.
- Updated dependencies
  - @backstage/backend-common@0.8.3
  - @backstage/catalog-model@0.8.3

## 0.12.0

### Minor Changes

- 66c6bfebd: Scaffolding a repository in Bitbucket will now use the apiBaseUrl if it is provided instead of only the host parameter

### Patch Changes

- 27a9b503a: Introduce conditional steps in scaffolder templates.

  A step can now include an `if` property that only executes a step if the
  condition is truthy. The condition can include handlebar templates.

  ```yaml
  - id: register
      if: '{{ not parameters.dryRun }}'
      name: Register
      action: catalog:register
      input:
      repoContentsUrl: '{{ steps.publish.output.repoContentsUrl }}'
      catalogInfoPath: '/catalog-info.yaml'
  ```

  Also introduces a `not` helper in handlebar templates that allows to negate
  boolean expressions.

- 55a253de2: Migrating old `backstage.io/v1alpha1` templates to `backstage.io/v1beta2`

  Deprecating the `create-react-app` Template. We're planning on removing the `create-react-app` templater, as it's been a little tricky to support and takes 15mins to run in a container. We've currently cached a copy of the output for `create-react-app` and ship that under our sample templates folder. If you want to continue using it, we suggest copying the template out of there and putting it in your own repository as it will be removed in upcoming releases.

  We also recommend removing this entry from your `app-config.yaml` if it exists:

  ```diff
  -    - type: url
  -      target: https://github.com/backstage/backstage/blob/master/plugins/scaffolder-backend/sample-templates/create-react-app/template.yaml
  -      rules:
  -        - allow: [Template]
  ```

- f26e6008f: Add `debug:log` action for debugging.
- 4f8cf50fe: Update gitbeaker past the broken version without a dist folder
- Updated dependencies [92963779b]
- Updated dependencies [27a9b503a]
- Updated dependencies [70bc30c5b]
- Updated dependencies [eda9dbd5f]
  - @backstage/backend-common@0.8.2
  - @backstage/catalog-model@0.8.2
  - @backstage/catalog-client@0.3.13
  - @backstage/integration@0.5.6

## 0.11.5

### Patch Changes

- 6fe1567a7: This adds a configuration option to the scaffolder plugin router, so we can allow for multiple `TaskWorkers`. Currently with only one `TaskWorker` you are limited to scaffolding one thing at a time. Set the `taskWorkers?: number` option in your scaffolder router to get more than 1 `TaskWorker`
- Updated dependencies [ebe802bc4]
- Updated dependencies [49d7ec169]
  - @backstage/catalog-model@0.8.1
  - @backstage/integration@0.5.5

## 0.11.4

### Patch Changes

- 260aaa684: Bump `@gitbeaker` dependencies to `29.x`.
- Updated dependencies [0fd4ea443]
- Updated dependencies [add62a455]
- Updated dependencies [704875e26]
  - @backstage/integration@0.5.4
  - @backstage/catalog-client@0.3.12
  - @backstage/catalog-model@0.8.0

## 0.11.3

### Patch Changes

- 021eb366a: Instead of failing, warn when you need to pay for GitHub Pro.

## 0.11.2

### Patch Changes

- f7f7783a3: Add Owner field in template card and new data distribution
  Add spec.owner as optional field into TemplateV1Alpha and TemplateV1Beta Schema
  Add relations ownedBy and ownerOf into Template entity
  Template documentation updated
- 65e6c4541: Remove circular dependencies
- 81d7b9c6f: Added deprecation warnings for `v1alpha1` templates
- 9962faa2b: Add branch protection for default branches of scaffolded GitHub repositories
- Updated dependencies [f7f7783a3]
- Updated dependencies [c7dad9218]
- Updated dependencies [65e6c4541]
- Updated dependencies [68fdbf014]
- Updated dependencies [5001de908]
  - @backstage/catalog-model@0.7.10
  - @backstage/backend-common@0.8.1
  - @backstage/integration@0.5.3

## 0.11.1

### Patch Changes

- 062bbf90f: chore: bump `@testing-library/user-event` from 12.8.3 to 13.1.8
- 82ca1ac22: The apiBaseUrl setting for Bitbucket Server integrations will now be used when it is set. Otherwise, it will default back to the host setting.
- fd39d4662: Move `jest-when` to the dev dependencies
- Updated dependencies [22fd8ce2a]
- Updated dependencies [10c008a3a]
- Updated dependencies [f9fb4a205]
- Updated dependencies [16be1d093]
  - @backstage/backend-common@0.8.0
  - @backstage/catalog-model@0.7.9

## 0.11.0

### Minor Changes

- e0bfd3d44: Migrate the plugin to use the `ContainerRunner` interface instead of `runDockerContainer(…)`.
  It also provides the `ContainerRunner` to the individual templaters instead of to the `createRouter` function.

  To apply this change to an existing backend application, add the following to `src/plugins/scaffolder.ts`:

  ```diff
  - import { SingleHostDiscovery } from '@backstage/backend-common';
  + import {
  +   DockerContainerRunner,
  +   SingleHostDiscovery,
  + } from '@backstage/backend-common';

    export default async function createPlugin({
      logger,
      config,
      database,
      reader,
    }: PluginEnvironment): Promise<Router> {
  +   const dockerClient = new Docker();
  +   const containerRunner = new DockerContainerRunner({ dockerClient });

  +   const cookiecutterTemplater = new CookieCutter({ containerRunner });
  -   const cookiecutterTemplater = new CookieCutter();
  +   const craTemplater = new CreateReactAppTemplater({ containerRunner });
  -   const craTemplater = new CreateReactAppTemplater();
      const templaters = new Templaters();

      templaters.register('cookiecutter', cookiecutterTemplater);
      templaters.register('cra', craTemplater);

      const preparers = await Preparers.fromConfig(config, { logger });
      const publishers = await Publishers.fromConfig(config, { logger });

  -   const dockerClient = new Docker();

      const discovery = SingleHostDiscovery.fromConfig(config);
      const catalogClient = new CatalogClient({ discoveryApi: discovery });

      return await createRouter({
        preparers,
        templaters,
        publishers,
        logger,
        config,
  -     dockerClient,
        database,
        catalogClient,
        reader,
      });
    }
  ```

### Patch Changes

- 38ca05168: The default `@octokit/rest` dependency was bumped to `"^18.5.3"`.
- 69eefb5ae: Fix GithubPR built-in action `credentialsProvider.getCredentials` URL.
  Adding Documentation for GitHub PR built-in action.
- 75c8cec39: bump `jsonschema` from 1.2.7 to 1.4.0
- Updated dependencies [e0bfd3d44]
- Updated dependencies [38ca05168]
- Updated dependencies [d8b81fd28]
- Updated dependencies [d1b1306d9]
  - @backstage/backend-common@0.7.0
  - @backstage/integration@0.5.2
  - @backstage/catalog-model@0.7.8
  - @backstage/config@0.1.5
  - @backstage/catalog-client@0.3.11

## 0.10.1

### Patch Changes

- a1783f306: Added the `nebula-preview` preview to `Octokit` for repository visibility.

## 0.10.0

### Minor Changes

- 49574a8a3: Fix some `spleling`.

  The `scaffolder-backend` has a configuration schema change that may be breaking
  in rare circumstances. Due to a typo in the schema, the
  `scaffolder.github.visibility`, `scaffolder.gitlab.visibility`, and
  `scaffolder.bitbucket.visibility` did not get proper validation that the value
  is one of the supported strings (`public`, `internal` (not available for
  Bitbucket), and `private`). If you had a value that was not one of these three,
  you may have to adjust your config.

### Patch Changes

- 84c54474d: Forward user token to scaffolder task for subsequent api requests
- Updated dependencies [d367f63b5]
- Updated dependencies [b42531cfe]
  - @backstage/backend-common@0.6.3

## 0.9.6

### Patch Changes

- d8ffec739: Add built-in publish action for creating GitHub pull requests.
- 7abec4dbc: Fix for the `file://` protocol check in the `FilePreparer` being too strict, breaking Windows.
- d840d30bc: Bitbucket server needs username to be set as well as the token or appPassword for the publishing process to work.

  ```yaml
  integrations:
    bitbucket:
      - host: bitbucket.mycompany.com
        apiBaseUrl: https://bitbucket.mycompany.com/rest/api/1.0
        token: token
        username: username
  ```

- b25846562: Enable the JSON parsing of the response from templated variables in the `v2beta1` syntax. Previously if template parameters json strings they were left as strings, they are now parsed as JSON objects.

  Before:

  ```yaml
  - id: test
    name: test-action
    action: custom:run
    input:
      input: '{"hello":"ben"}'
  ```

  Now:

  ```yaml
  - id: test
    name: test-action
    action: custom:run
    input:
      input:
        hello: ben
  ```

  Also added the `parseRepoUrl` and `json` helpers to the parameters syntax. You can now use these helpers to parse work with some `json` or `repoUrl` strings in templates.

  ```yaml
  - id: test
    name: test-action
    action: cookiecutter:fetch
    input:
      destination: '{{ parseRepoUrl parameters.repoUrl }}'
  ```

  Will produce a parsed version of the `repoUrl` of type `{ repo: string, owner: string, host: string }` that you can use in your actions. Specifically `cookiecutter` with `{{ cookiecutter.destination.owner }}` like the `plugins/scaffolder-backend/sample-templates/v1beta2-demo/template.yaml` example.

- a376e3ee8: Adds a collaborator field to GitHub publish action for multiple users and access levels
- 423a514c3: Fix execution of the GitHub Pull Request publish action on Windows.
- 0b7fd7a9d: Fix bug in pull request sample template.
- Updated dependencies [bb5055aee]
- Updated dependencies [5d0740563]
- Updated dependencies [442f34b87]
  - @backstage/catalog-model@0.7.7
  - @backstage/catalog-client@0.3.10

## 0.9.5

### Patch Changes

- 802b41b65: Allow custom directory to be specified for GitHub publish action
- Updated dependencies [97b60de98]
- Updated dependencies [98dd5da71]
- Updated dependencies [b779b5fee]
  - @backstage/catalog-model@0.7.6
  - @backstage/backend-common@0.6.2

## 0.9.4

### Patch Changes

- 2ab6f3ff0: Add OwnerPicker component to scaffolder for specifying a component's owner from users and groups in the catalog.
- 164cc4c53: Fix a bug with GitHub Apps support not parsing the URL correctly
- Updated dependencies [676ede643]
- Updated dependencies [b196a4569]
- Updated dependencies [8488a1a96]
- Updated dependencies [37e3a69f5]
  - @backstage/catalog-client@0.3.9
  - @backstage/catalog-model@0.7.5
  - @backstage/backend-common@0.6.1

## 0.9.3

### Patch Changes

- 9f2e51e89: Fixes bug in the `github:publish` action causing repositories to be set as private even if the visibility is set to internal
- 91e87c055: Add inputs for action `fetch:cookiecutter`: copyWithoutRender, extensions, imageName
- 113d3d59e: Added a `publish:file` action to use for local development. The action is not installed by default.

## 0.9.2

### Patch Changes

- 8b4f7e42a: Forward authorization on scaffolder backend requests
- 8686eb38c: Use errors from `@backstage/errors`
- Updated dependencies [8686eb38c]
- Updated dependencies [8686eb38c]
- Updated dependencies [0434853a5]
- Updated dependencies [8686eb38c]
  - @backstage/catalog-client@0.3.8
  - @backstage/backend-common@0.6.0
  - @backstage/config@0.1.4

## 0.9.1

### Patch Changes

- d7245b733: Remove runDockerContainer, and start using the utility function provided by @backstage/backend-common
- 0b42fff22: Make use of parseLocationReference/stringifyLocationReference
- c532c1682: Fixes task failures caused by undefined step input
- 761698831: Bump to the latest version of the Knex library.
- f98f212e4: Introduce scaffolder actions page which lists all available actions along with documentation about their input/output.

  Allow for actions to be extended with a description.

  The list actions page is by default available at `/create/actions`.

- 2e57922de: Update GitHub publisher to display a more helpful error message when repository access update fails.
- Updated dependencies [277644e09]
- Updated dependencies [52f613030]
- Updated dependencies [d7245b733]
- Updated dependencies [0b42fff22]
- Updated dependencies [0b42fff22]
- Updated dependencies [905cbfc96]
- Updated dependencies [761698831]
- Updated dependencies [d4e77ec5f]
  - @backstage/integration@0.5.1
  - @backstage/backend-common@0.5.6
  - @backstage/catalog-model@0.7.4
  - @backstage/catalog-client@0.3.7

## 0.9.0

### Minor Changes

- 8106c9528: The scaffolder has been updated to support the new `v1beta2` template schema which allows for custom template actions!

  See documentation for more information how to create and register new template actions.

  **Breaking changes**

  The backend scaffolder plugin now needs a `UrlReader` which can be pulled from the PluginEnvironment.

  The following change is required in `backend/src/plugins/scaffolder.ts`

  ```diff
   export default async function createPlugin({
     logger,
     config,
     database,
  +  reader,
   }: PluginEnvironment): Promise<Router> {

    // omitted code

    return await createRouter({
      preparers,
      templaters,
      publishers,
      logger,
      config,
      dockerClient,
      database,
      catalogClient,
  +   reader,
    });
  ```

- 96ccc8f69: Removed support for deprecated publisher auth configuration within the `scaffolder` configuration block, such as `scaffolder.github.token`. Access should instead be configured through `integrations` configuration.

  For example, replace the following configuration in `app-config.yaml`

  ```yaml
  scaffolder:
    github:
      token: my-token
  ```

  with

  ```yaml
  integrations:
    github:
      - host: github.com
        token: my-token
  ```

### Patch Changes

- 12d8f27a6: Move logic for constructing the template form to the backend, using a new `./parameter-schema` endpoint that returns the form schema for a given template.
- 12d8f27a6: Add version `backstage.io/v1beta2` schema for Template entities.
- f31b76b44: Consider both authentication methods for both `onprem` and `cloud` BitBucket
- f43192207: remove usage of res.send() for res.json() and res.end() to ensure content types are more consistently application/json on backend responses and error cases
- d0ed25196: Fixed file path resolution for templates with a file location
- Updated dependencies [12d8f27a6]
- Updated dependencies [497859088]
- Updated dependencies [8adb48df4]
  - @backstage/catalog-model@0.7.3
  - @backstage/backend-common@0.5.5

## 0.8.0

### Minor Changes

- a5f42cf66: # Stateless scaffolding

  The scaffolder has been redesigned to be horizontally scalable and to persistently store task state and execution logs in the database.

  Each scaffolder task is given a unique task ID which is persisted in the database.
  Tasks are then picked up by a `TaskWorker` which performs the scaffolding steps.
  Execution logs are also persisted in the database meaning you can now refresh the scaffolder task status page without losing information.

  The task status page is now dynamically created based on the step information stored in the database.
  This allows for custom steps to be displayed once the next version of the scaffolder template schema is available.

  The task page is updated to display links to both the git repository and to the newly created catalog entity.

  Component registration has moved from the frontend into a separate registration step executed by the `TaskWorker`. This requires that a `CatalogClient` is passed to the scaffolder backend instead of the old `CatalogEntityClient`.

  Make sure to update `plugins/scaffolder.ts`

  ```diff
   import {
     CookieCutter,
     createRouter,
     Preparers,
     Publishers,
     CreateReactAppTemplater,
     Templaters,
  -  CatalogEntityClient,
   } from '@backstage/plugin-scaffolder-backend';

  +import { CatalogClient } from '@backstage/catalog-client';

   const discovery = SingleHostDiscovery.fromConfig(config);
  -const entityClient = new CatalogEntityClient({ discovery });
  +const catalogClient = new CatalogClient({ discoveryApi: discovery })

   return await createRouter({
     preparers,
     templaters,
     publishers,
     logger,
     config,
     dockerClient,
  -  entityClient,
     database,
  +  catalogClient,
   });
  ```

  As well as adding the `@backstage/catalog-client` packages as a dependency of your backend package.

### Patch Changes

- Updated dependencies [bad21a085]
- Updated dependencies [a1f5e6545]
  - @backstage/catalog-model@0.7.2
  - @backstage/config@0.1.3

## 0.7.1

### Patch Changes

- edbc27bfd: Added githubApp authentication to the scaffolder-backend plugin
- fb28da212: Switched to using `'x-access-token'` for authenticating Git over HTTPS towards GitHub.
- 0ada34a0f: Minor typo in migration
- 29c8bcc53: Fixed the `prepare` step for when using local templates that were added to the catalog using the `file:` target configuration.
  No more `EPERM: operation not permitted` error messages.
- a341a8716: Fix parsing of the path to default to empty string not undefined if git-url-parse throws something we don't expect. Fixes the error `The "path" argument must be of type string.` when preparing.
- Updated dependencies [16fb1d03a]
- Updated dependencies [491f3a0ec]
- Updated dependencies [491f3a0ec]
- Updated dependencies [434b4e81a]
- Updated dependencies [fb28da212]
  - @backstage/backend-common@0.5.4
  - @backstage/integration@0.5.0

## 0.7.0

### Minor Changes

- 615103a63: Introduced `v2` Scaffolder REST API, which uses an implementation that is database backed, making the scaffolder instances stateless. The `createRouter` function now requires a `PluginDatabaseManager` instance to be passed in, commonly available as `database` in the plugin environment in the backend.

  This API should be considered unstable until used by the scaffolder frontend.

### Patch Changes

- 6ed2b47d6: Include Backstage identity token in requests to backend plugins.
- ffffea8e6: Minor updates to reflect the changes in `@backstage/integration` that made the fields `apiBaseUrl` and `apiUrl` mandatory.
- Updated dependencies [6ed2b47d6]
- Updated dependencies [ffffea8e6]
- Updated dependencies [82b2c11b6]
- Updated dependencies [965e200c6]
- Updated dependencies [ffffea8e6]
- Updated dependencies [72b96e880]
- Updated dependencies [5a5163519]
  - @backstage/catalog-client@0.3.6
  - @backstage/backend-common@0.5.3
  - @backstage/integration@0.4.0

## 0.6.0

### Minor Changes

- cdea0baf1: The scaffolder is updated to generate a unique workspace directory inside the temp folder. This directory is cleaned up by the job processor after each run.

  The prepare/template/publish steps have been refactored to operate on known directories, `template/` and `result/`, inside the temporary workspace path.

  Updated preparers to accept the template url instead of the entire template. This is done primarily to allow for backwards compatibility between v1 and v2 scaffolder templates.

  Fixes broken GitHub actions templating in the Create React App template.

  #### For those with **custom** preparers, templates, or publishers

  The preparer interface has changed, the prepare method now only takes a single argument, and doesn't return anything. As part of this change the preparers were refactored to accept a URL pointing to the target directory, rather than computing that from the template entity.

  The `workingDirectory` option was also removed, and replaced with a `workspacePath` option. The difference between the two is that `workingDirectory` was a place for the preparer to create temporary directories, while the `workspacePath` is the specific folder were the entire templating process for a single template job takes place. Instead of returning a path to the folder were the prepared contents were placed, the contents are put at the `<workspacePath>/template` path.

  ```diff
  type PreparerOptions = {
  -  workingDirectory?: string;
  +  /**
  +   * Full URL to the directory containg template data
  +   */
  +  url: string;
  +  /**
  +   * The workspace path that will eventually be the the root of the new repo
  +   */
  +  workspacePath: string;
    logger: Logger;
  };

  -prepare(template: TemplateEntityV1alpha1, opts?: PreparerOptions): Promise<string>
  +prepare(opts: PreparerOptions): Promise<void>;
  ```

  Instead of returning a path to the folder were the templaters contents were placed, the contents are put at the `<workspacePath>/result` path. All templaters now also expect the source template to be present in the `template` directory within the `workspacePath`.

  ```diff
  export type TemplaterRunOptions = {
  -  directory: string;
  +  workspacePath: string;
    values: TemplaterValues;
    logStream?: Writable;
    dockerClient: Docker;
  };

  -public async run(options: TemplaterRunOptions): Promise<TemplaterRunResult>
  +public async run(options: TemplaterRunOptions): Promise<void>
  ```

  Just like the preparer and templaters, the publishers have also switched to using `workspacePath`. The root of the new repo is expected to be located at `<workspacePath>/result`.

  ```diff
  export type PublisherOptions = {
    values: TemplaterValues;
  -  directory: string;
  +  workspacePath: string;
    logger: Logger;
  };
  ```

### Patch Changes

- a26668913: Attempt to fix windows test errors in master
- 529d16d27: # Repo visibility for GitLab and BitBucket repos

  **NOTE: This changes default repo visibility from `private` to `public` for GitLab and BitBucket** which
  is consistent with the GitHub default. If you were counting on `private` visibility, you'll need to update
  your scaffolder config to use `private`.

  This adds repo visibility feature parity with GitHub for GitLab and BitBucket.

  To configure the repo visibility, set scaffolder._type_.visibility as in this example:

  ```yaml
  scaffolder:
    github:
      visibility: private # 'public' or 'internal' or 'private' (default is 'public')
    gitlab:
      visibility: public # 'public' or 'internal' or 'private' (default is 'public')
    bitbucket:
      visibility: public # 'public' or 'private' (default is 'public')
  ```

- Updated dependencies [c4abcdb60]
- Updated dependencies [2430ee7c2]
- Updated dependencies [6e612ce25]
- Updated dependencies [025e122c3]
- Updated dependencies [064c513e1]
- Updated dependencies [7881f2117]
- Updated dependencies [3149bfe63]
- Updated dependencies [2e62aea6f]
- Updated dependencies [11cb5ef94]
  - @backstage/integration@0.3.2
  - @backstage/backend-common@0.5.2
  - @backstage/catalog-model@0.7.1

## 0.5.2

### Patch Changes

- 26a3a6cf0: Honor the branch ref in the url when cloning.

  This fixes a bug in the scaffolder prepare stage where a non-default branch
  was specified in the scaffolder URL but the default branch was cloned.
  For example, even though the `other` branch is specified in this example, the
  `master` branch was actually cloned:

  ```yaml
  catalog:
    locations:
      - type: url
        target: https://github.com/backstage/backstage/blob/other/plugins/scaffolder-backend/sample-templates/docs-template/template.yaml
  ```

  This also fixes a 404 in the prepare stage for GitLab URLs.

- 9dd057662: Upgrade [git-url-parse](https://www.npmjs.com/package/git-url-parse) to [v11.4.4](https://github.com/IonicaBizau/git-url-parse/pull/125) which fixes parsing an Azure DevOps branch ref.
- Updated dependencies [26a3a6cf0]
- Updated dependencies [664dd08c9]
- Updated dependencies [6800da78d]
- Updated dependencies [9dd057662]
  - @backstage/backend-common@0.5.1
  - @backstage/integration@0.3.1

## 0.5.1

### Patch Changes

- 0ea002378: Fixing issues with templating and full URL's as `storePath`'s

## 0.5.0

### Minor Changes

- ed6baab66: - Deprecating the `scaffolder.${provider}.token` auth duplication and favoring `integrations.${provider}` instead. If you receive deprecation warnings your config should change like the following:

  ```yaml
  scaffolder:
    github:
      token:
        $env: GITHUB_TOKEN
      visibility: public
  ```

  To something that looks like this:

  ```yaml
  integration:
    github:
      - host: github.com
        token:
          $env: GITHUB_TOKEN
  scaffolder:
    github:
      visibility: public
  ```

  You can also configure multiple different hosts under the `integration` config like the following:

  ```yaml
  integration:
    github:
      - host: github.com
        token:
          $env: GITHUB_TOKEN
      - host: ghe.mycompany.com
        token:
          $env: GITHUB_ENTERPRISE_TOKEN
  ```

  This of course is the case for all the providers respectively.

  - Adding support for cross provider scaffolding, you can now create repositories in for example Bitbucket using a template residing in GitHub.

  - Fix GitLab scaffolding so that it returns a `catalogInfoUrl` which automatically imports the project into the catalog.

  - The `Store Path` field on the `scaffolder` frontend has now changed so that you require the full URL to the desired destination repository.

  `backstage/new-repository` would become `https://github.com/backstage/new-repository` if provider was GitHub for example.

### Patch Changes

- Updated dependencies [def2307f3]
- Updated dependencies [0b135e7e0]
- Updated dependencies [294a70cab]
- Updated dependencies [fa8ba330a]
- Updated dependencies [0ea032763]
- Updated dependencies [5345a1f98]
- Updated dependencies [ed6baab66]
- Updated dependencies [09a370426]
- Updated dependencies [a93f42213]
  - @backstage/catalog-model@0.7.0
  - @backstage/backend-common@0.5.0
  - @backstage/integration@0.3.0

## 0.4.1

### Patch Changes

- 94fdf4955: Get rid of all usages of @octokit/types, and bump the rest of the octokit dependencies to the latest version
- cc068c0d6: Bump the gitbeaker dependencies to 28.x.

  To update your own installation, go through the `package.json` files of all of
  your packages, and ensure that all dependencies on `@gitbeaker/node` or
  `@gitbeaker/core` are at version `^28.0.2`. Then run `yarn install` at the root
  of your repo.

- 711ba55a2: Export all preparers and publishers properly
- Updated dependencies [466354aaa]
- Updated dependencies [f3b064e1c]
- Updated dependencies [abbee6fff]
- Updated dependencies [147fadcb9]
  - @backstage/integration@0.2.0
  - @backstage/catalog-model@0.6.1
  - @backstage/backend-common@0.4.3

## 0.4.0

### Minor Changes

- 5eb8c9b9e: Fix GitLab scaffolder publisher

### Patch Changes

- 7e3451700: bug(scaffolder): Ignore the .git folder when adding dot-files to the index

## 0.3.7

### Patch Changes

- 37a5244ef: Add scaffolding support for Bitbucket Cloud and Server.
- 00042e73c: Moving the Git actions to isomorphic-git instead of the node binding version of nodegit
- 9efbc5585: Add config schema for Bitbucket scaffolder
- Updated dependencies [5ecd50f8a]
- Updated dependencies [00042e73c]
- Updated dependencies [0829ff126]
- Updated dependencies [036a84373]
  - @backstage/backend-common@0.4.2
  - @backstage/integration@0.1.5

## 0.3.6

### Patch Changes

- 19554f6d6: Added GitHub Actions for Create React App, and allow better imports of files inside a module when they're exposed using `files` in `package.json`
- 33a82a713: GitLab preparer uses the right token (primarily the same one as the publisher, falling back to the integrations token)
- aed8f7f12: Clearer error message when preparer or publisher type can't be determined.

## 0.3.5

### Patch Changes

- 94c65a9d4: Added configuration schema for the commonly used properties
- Updated dependencies [c911061b7]
- Updated dependencies [1d1c2860f]
- Updated dependencies [0e6298f7e]
- Updated dependencies [4eafdec4a]
- Updated dependencies [ac3560b42]
  - @backstage/catalog-model@0.6.0
  - @backstage/backend-common@0.4.1

## 0.3.4

### Patch Changes

- 1e22f8e0b: Unify `dockerode` library and type dependency versions
- Updated dependencies [38e24db00]
- Updated dependencies [e3bd9fc2f]
- Updated dependencies [12bbd748c]
- Updated dependencies [83b6e0c1f]
- Updated dependencies [e3bd9fc2f]
  - @backstage/backend-common@0.4.0
  - @backstage/config@0.1.2
  - @backstage/catalog-model@0.5.0

## 0.3.3

### Patch Changes

- Updated dependencies [612368274]
- Updated dependencies [08835a61d]
- Updated dependencies [a9fd599f7]
- Updated dependencies [bcc211a08]
  - @backstage/backend-common@0.3.3
  - @backstage/catalog-model@0.4.0

## 0.3.2

### Patch Changes

- ef2831dde: Move constructing the catalog-info.yaml URL for scaffolded components to the publishers
- 5a1d8dca3: Fix React entity YAML filename to new standard
- Updated dependencies [1166fcc36]
- Updated dependencies [bff3305aa]
- Updated dependencies [1185919f3]
- Updated dependencies [b47dce06f]
  - @backstage/catalog-model@0.3.0
  - @backstage/backend-common@0.3.1

## 0.3.1

### Patch Changes

- d33f5157c: Extracted pushToRemote function for reuse between publishers
- Updated dependencies [1722cb53c]
- Updated dependencies [1722cb53c]
- Updated dependencies [7b37e6834]
- Updated dependencies [8e2effb53]
  - @backstage/backend-common@0.3.0

## 0.3.0

### Minor Changes

- 59166e5ec: `createRouter` of scaffolder backend will now require additional option as `entityClient` which could be generated by `CatalogEntityClient` in `plugin-scaffolder-backend` package. Here is example to generate `entityClient`.

  ```js
  import { CatalogEntityClient } from '@backstage/plugin-scaffolder-backend';
  import { SingleHostDiscovery } from '@backstage/backend-common';

  const discovery = SingleHostDiscovery.fromConfig(config);
  const entityClient = new CatalogEntityClient({ discovery });
  ```

  - Scaffolder's API `/v1/jobs` will accept `templateName` instead of `template` Entity.

### Patch Changes

- Updated dependencies [33b7300eb]
  - @backstage/backend-common@0.2.1

## 0.2.0

### Minor Changes

- 3e254503d: Add Azure DevOps support to the scaffolder backend

  This adds support for Azure DevOps to the scaffolder (preparer & publisher). I thought I should get this in there now since #2426 has been merged. I had a previous PR with only the preparer but I closed that in favor of this one.

  I stayed with the 'azure/api' structure but I guess we should try and go the same way as with GitHub here #2501

### Patch Changes

- 0c370c979: Update SSR template to pass CI
- 991a950e0: Added .fromConfig static factories for Preparers and Publishers + read integrations config to support url location types
- c926765a2: Allow templates to be located on non-default branch
- 6840a68df: Add authentication token to Scaffolder GitHub Preparer
- 1c8c43756: The new `scaffolder.github.baseUrl` config property allows to specify a custom base url for GitHub Enterprise instances
- 5e4551e3a: Added support for configuring the working directory of the Scaffolder:

  ```yaml
  backend:
    workingDirectory: /some-dir # Use this to configure a working directory for the scaffolder, defaults to the OS temp-dir
  ```

- e3d063ffa: Introduce PreparerOptions for PreparerBase
- Updated dependencies [3a4236570]
- Updated dependencies [e0be86b6f]
- Updated dependencies [f70a52868]
- Updated dependencies [12b5fe940]
- Updated dependencies [5249594c5]
- Updated dependencies [56e4eb589]
- Updated dependencies [e37c0a005]
- Updated dependencies [a768a07fb]
- Updated dependencies [f00ca3cb8]
- Updated dependencies [6579769df]
- Updated dependencies [5adfc005e]
- Updated dependencies [8c2b76e45]
- Updated dependencies [440a17b39]
- Updated dependencies [fa56f4615]
- Updated dependencies [8afce088a]
- Updated dependencies [b3d57961c]
- Updated dependencies [7bbeb049f]
  - @backstage/catalog-model@0.2.0
  - @backstage/backend-common@0.2.0<|MERGE_RESOLUTION|>--- conflicted
+++ resolved
@@ -1,7 +1,5 @@
 # @backstage/plugin-scaffolder-backend
 
-<<<<<<< HEAD
-=======
 ## 1.32.0-next.0
 
 ### Minor Changes
@@ -38,7 +36,6 @@
   - @backstage/plugin-scaffolder-backend-module-gitlab@0.8.2-next.0
   - @backstage/plugin-scaffolder-common@1.5.10
 
->>>>>>> 66ce8958
 ## 1.31.0
 
 ### Minor Changes
