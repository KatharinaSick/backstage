{
  "name": "@backstage/plugin-scaffolder-backend",
<<<<<<< HEAD
  "version": "1.31.0",
=======
  "version": "1.32.0-next.0",
>>>>>>> 66ce8958
  "description": "The Backstage backend plugin that helps you create new things",
  "backstage": {
    "role": "backend-plugin",
    "pluginId": "scaffolder",
    "pluginPackages": [
      "@backstage/plugin-scaffolder",
      "@backstage/plugin-scaffolder-backend",
      "@backstage/plugin-scaffolder-common",
      "@backstage/plugin-scaffolder-node",
      "@backstage/plugin-scaffolder-node-test-utils",
      "@backstage/plugin-scaffolder-react"
    ]
  },
  "publishConfig": {
    "access": "public"
  },
  "keywords": [
    "backstage"
  ],
  "homepage": "https://backstage.io",
  "repository": {
    "type": "git",
    "url": "https://github.com/backstage/backstage",
    "directory": "plugins/scaffolder-backend"
  },
  "license": "Apache-2.0",
  "exports": {
    ".": "./src/index.ts",
    "./alpha": "./src/alpha.ts",
    "./package.json": "./package.json"
  },
  "main": "src/index.ts",
  "types": "src/index.ts",
  "typesVersions": {
    "*": {
      "alpha": [
        "src/alpha.ts"
      ],
      "package.json": [
        "package.json"
      ]
    }
  },
  "files": [
    "dist",
    "migrations",
    "config.d.ts",
    "assets"
  ],
  "scripts": {
    "build": "backstage-cli package build",
    "build:assets": "node scripts/build-nunjucks.js",
    "clean": "backstage-cli package clean",
    "lint": "backstage-cli package lint",
    "prepack": "backstage-cli package prepack",
    "postpack": "backstage-cli package postpack",
    "start": "backstage-cli package start",
    "test": "backstage-cli package test"
  },
  "dependencies": {
    "@backstage/backend-common": "^0.25.0",
    "@backstage/backend-defaults": "workspace:^",
    "@backstage/backend-plugin-api": "workspace:^",
    "@backstage/catalog-client": "workspace:^",
    "@backstage/catalog-model": "workspace:^",
    "@backstage/config": "workspace:^",
    "@backstage/errors": "workspace:^",
    "@backstage/integration": "workspace:^",
    "@backstage/plugin-auth-node": "workspace:^",
    "@backstage/plugin-bitbucket-cloud-common": "workspace:^",
    "@backstage/plugin-catalog-backend-module-scaffolder-entity-model": "workspace:^",
    "@backstage/plugin-catalog-node": "workspace:^",
    "@backstage/plugin-events-node": "workspace:^",
    "@backstage/plugin-permission-common": "workspace:^",
    "@backstage/plugin-permission-node": "workspace:^",
    "@backstage/plugin-scaffolder-backend-module-azure": "workspace:^",
    "@backstage/plugin-scaffolder-backend-module-bitbucket": "workspace:^",
    "@backstage/plugin-scaffolder-backend-module-bitbucket-cloud": "workspace:^",
    "@backstage/plugin-scaffolder-backend-module-bitbucket-server": "workspace:^",
    "@backstage/plugin-scaffolder-backend-module-gerrit": "workspace:^",
    "@backstage/plugin-scaffolder-backend-module-gitea": "workspace:^",
    "@backstage/plugin-scaffolder-backend-module-github": "workspace:^",
    "@backstage/plugin-scaffolder-backend-module-gitlab": "workspace:^",
    "@backstage/plugin-scaffolder-common": "workspace:^",
    "@backstage/plugin-scaffolder-node": "workspace:^",
    "@backstage/types": "workspace:^",
    "@opentelemetry/api": "^1.9.0",
    "@types/express": "^4.17.6",
    "@types/luxon": "^3.0.0",
    "concat-stream": "^2.0.0",
    "express": "^4.17.1",
    "express-promise-router": "^4.1.0",
    "fs-extra": "^11.2.0",
    "globby": "^11.0.0",
    "isbinaryfile": "^5.0.0",
    "isolated-vm": "^5.0.1",
    "jsonschema": "^1.5.0",
    "knex": "^3.0.0",
    "lodash": "^4.17.21",
    "logform": "^2.3.2",
    "luxon": "^3.0.0",
    "nunjucks": "^3.2.3",
    "p-limit": "^3.1.0",
    "p-queue": "^6.6.2",
    "prom-client": "^15.0.0",
    "tar": "^6.1.12",
    "triple-beam": "^1.4.1",
    "uuid": "^11.0.0",
    "winston": "^3.2.1",
    "winston-transport": "^4.7.0",
    "yaml": "^2.0.0",
    "zen-observable": "^0.10.0",
    "zod": "^3.22.4",
    "zod-to-json-schema": "^3.20.4"
  },
  "devDependencies": {
    "@backstage/backend-app-api": "workspace:^",
    "@backstage/backend-defaults": "workspace:^",
    "@backstage/backend-test-utils": "workspace:^",
    "@backstage/cli": "workspace:^",
    "@backstage/plugin-scaffolder-node-test-utils": "workspace:^",
    "@types/fs-extra": "^11.0.0",
    "@types/nunjucks": "^3.1.4",
    "@types/supertest": "^2.0.8",
    "@types/zen-observable": "^0.8.0",
    "esbuild": "^0.25.0",
    "strip-ansi": "^7.1.0",
    "supertest": "^7.0.0",
    "wait-for-expect": "^3.0.2"
  },
  "configSchema": "config.d.ts"
}<|MERGE_RESOLUTION|>--- conflicted
+++ resolved
@@ -1,10 +1,6 @@
 {
   "name": "@backstage/plugin-scaffolder-backend",
-<<<<<<< HEAD
-  "version": "1.31.0",
-=======
   "version": "1.32.0-next.0",
->>>>>>> 66ce8958
   "description": "The Backstage backend plugin that helps you create new things",
   "backstage": {
     "role": "backend-plugin",
