--- conflicted
+++ resolved
@@ -14,21 +14,13 @@
   {
     recipients: 'entity' | 'broadcast';
     title: string;
-<<<<<<< HEAD
-    topic?: string;
-    info?: string;
-    link?: string;
-    severity?: NotificationSeverity;
-    scope?: string;
-    optional?: boolean;
-=======
     entityRefs?: string[] | undefined;
     info?: string | undefined;
     link?: string | undefined;
     severity?: 'normal' | 'high' | 'low' | 'critical' | undefined;
     scope?: string | undefined;
+    topic?: string | undefined;
     optional?: boolean | undefined;
->>>>>>> 7bb005e3
   },
   {
     [x: string]: any;
